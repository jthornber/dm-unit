[package]
name = "dm-unit"
version = "0.1.0"
authors = ["Joe Thornber <ejt@redhat.com>"]
edition = "2018"

# See more keys and their definitions at https://doc.rust-lang.org/cargo/reference/manifest.html

[dependencies]
<<<<<<< HEAD
anyhow = "1.0"
bit-set = "0.5.2"
byteorder = "1.4"
clap = "2.33"
crc32c = "0.6"
duct = "0.13"
=======
addr2line = "0.20"
anyhow = "1.0.35"
bit-set = "0.5.2"
byteorder = "1.3"
clap = "4.2"
crc32c = "0.6"
duct = "0.13.5"
>>>>>>> 41f57135
elf = "0.0.10"
env_logger = "0.10"
fixedbitset = "0.4"
gimli = "0.27"
intrusive-collections = "0.9"
libc = "0.2"
log = "0.4"
<<<<<<< HEAD
nom = "7.1"
num_cpus = "1.14"
regex = "1"
rand = "0.8.0"
rand_chacha = "0.3"
tempfile = "3.3"
threadpool = "1.8"
thinp = { git = "https://github.com/jthornber/thin-provisioning-tools.git", tag = "v1.0.0-rc1" }
=======
nom = "7.1.3"
num_cpus = "1.13"
regex = "1"
rand = "0.8.0"
rand_chacha = "0.3"
roaring = "0.10"
tempfile = "3.2"
threadpool = "1.0"
thinp = { git = "https://github.com/jthornber/thin-provisioning-tools.git", branch = "main" }
>>>>>>> 41f57135

thiserror = "1.0"

[profile.release]
debug = true

<|MERGE_RESOLUTION|>--- conflicted
+++ resolved
@@ -7,14 +7,6 @@
 # See more keys and their definitions at https://doc.rust-lang.org/cargo/reference/manifest.html
 
 [dependencies]
-<<<<<<< HEAD
-anyhow = "1.0"
-bit-set = "0.5.2"
-byteorder = "1.4"
-clap = "2.33"
-crc32c = "0.6"
-duct = "0.13"
-=======
 addr2line = "0.20"
 anyhow = "1.0.35"
 bit-set = "0.5.2"
@@ -22,24 +14,13 @@
 clap = "4.2"
 crc32c = "0.6"
 duct = "0.13.5"
->>>>>>> 41f57135
 elf = "0.0.10"
 env_logger = "0.10"
 fixedbitset = "0.4"
 gimli = "0.27"
 intrusive-collections = "0.9"
-libc = "0.2"
+libc = "0.2.82"
 log = "0.4"
-<<<<<<< HEAD
-nom = "7.1"
-num_cpus = "1.14"
-regex = "1"
-rand = "0.8.0"
-rand_chacha = "0.3"
-tempfile = "3.3"
-threadpool = "1.8"
-thinp = { git = "https://github.com/jthornber/thin-provisioning-tools.git", tag = "v1.0.0-rc1" }
-=======
 nom = "7.1.3"
 num_cpus = "1.13"
 regex = "1"
@@ -49,7 +30,6 @@
 tempfile = "3.2"
 threadpool = "1.0"
 thinp = { git = "https://github.com/jthornber/thin-provisioning-tools.git", branch = "main" }
->>>>>>> 41f57135
 
 thiserror = "1.0"
 
