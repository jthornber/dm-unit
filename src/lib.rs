#![feature(box_into_inner)]
#![feature(trait_alias)]

extern crate clap;
extern crate log;
extern crate nom;
extern crate regex;
extern crate thiserror;

pub mod anymap;
pub mod bench;
pub mod block_manager;
pub mod capture_log;
pub mod db;
pub mod emulator;
pub mod fixture;
pub mod guest;
<<<<<<< HEAD
pub mod path_formatter;
=======
pub mod pdata;
>>>>>>> de71691f
pub mod primitive;
pub mod stats;
pub mod stubs;
pub mod test_runner;
pub mod tests;
pub mod user_data;
pub mod utils;
pub mod wrappers;<|MERGE_RESOLUTION|>--- conflicted
+++ resolved
@@ -15,11 +15,8 @@
 pub mod emulator;
 pub mod fixture;
 pub mod guest;
-<<<<<<< HEAD
 pub mod path_formatter;
-=======
 pub mod pdata;
->>>>>>> de71691f
 pub mod primitive;
 pub mod stats;
 pub mod stubs;
