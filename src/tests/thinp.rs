--- conflicted
+++ resolved
@@ -74,8 +74,6 @@
 
     fn complete(&mut self) {}
 
-    fn to_stdout(&mut self, _txt: &str) {}
-
     fn get_prompt_input(&mut self, prompt: &str) -> std::io::Result<String> {
         Err(std::io::Error::new(
             std::io::ErrorKind::Other,
@@ -163,15 +161,11 @@
         dm_pool_get_free_metadata_block_count(fix, self.pmd).map(|n| n + 0x400)
     }
 
-<<<<<<< HEAD
-    fn _check(&mut self, fix: &Fixture) -> Result<()> {
-=======
     fn free_data_blocks(&mut self, fix: &mut Fixture) -> Result<u64> {
         dm_pool_get_free_block_count(fix, self.pmd)
     }
 
-    fn check(&mut self, fix: &Fixture) -> Result<()> {
->>>>>>> 41f57135
+    fn _check(&mut self, fix: &Fixture) -> Result<()> {
         // let report = std::sync::Arc::new(Report::new(Box::new(DebugReportInner {})));
         let report = std::sync::Arc::new(mk_quiet_report());
         let engine = get_bm(fix, self.bm_ptr);
