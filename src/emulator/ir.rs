use std::cmp::Ordering;
use std::collections::{BTreeMap, BTreeSet};

use crate::emulator::memory::*;
use crate::emulator::riscv::{self, *};

/// The intermediate representation is vey similar to riscv, except:
/// - it uses static single assignment, no registers/infinite registers.
/// - it uses host addresses, there is an instruction for translating
///   from guest to host address space.
/// - There are no branches, since we use IR to encode basic blocks only.
///   Instead there is a mvif instruction that can be used to set the guest
///   PC.
/// - There is an instruction for getting the base of the guest register file.
///   This is doing no more than making a calling convention explicit.
/// - No need for atomics, we only have one core.

#[derive(Clone, Copy, Debug, Eq)]
pub struct IReg(u32, Option<riscv::Reg>);

impl PartialOrd for IReg {
    fn partial_cmp(&self, other: &Self) -> Option<Ordering> {
        Some(self.0.cmp(&other.0))
    }
}

impl Ord for IReg {
    fn cmp(&self, other: &Self) -> Ordering {
        self.0.cmp(&other.0)
    }
}

impl PartialEq for IReg {
    fn eq(&self, other: &Self) -> bool {
        self.0 == other.0
    }
}

// impl Eq for Reg {};

impl std::fmt::Display for IReg {
    fn fmt(&self, f: &mut std::fmt::Formatter<'_>) -> std::fmt::Result {
        let str = if let Some(greg) = self.1 {
            format!("t{}({})", self.0, greg)
        } else {
            format!("t{}", self.0)
        };
        f.pad(&str)
    }
}

//------------------------------

#[derive(Clone, Copy, Debug, PartialOrd, Ord, PartialEq, Eq)]
pub enum TestOp {
    Eq,
    Ne,
    Lt,
    Ge,
    Ltu,
    Geu,
}

use TestOp::*;

#[derive(Clone, Copy, Debug, PartialOrd, Ord, PartialEq, Eq)]
pub enum BinOp {
    Add,
    Addw,
    Sub,
    Subw,
    Sll,
    Sllw,
    Srlw,
    Sraw,
    Slt,
    Sltu,
    Xor,
    Srl,
    Sra,
    Or,
    And,
    Mul,
    Mulh,
    Mulhsu,
    Mulhu,
    Mulw,
    Div,
    Divu,
    Divw,
    Divuw,
    Rem,
    Remu,
    Remw,
    Remuw,
}

use BinOp::*;

#[derive(Clone, Copy, Debug, PartialOrd, Ord, PartialEq, Eq)]
pub enum ImmOp {
    Addi,
    Addiw,
    Slti,
    Sltiu,
    Xori,
    Ori,
    Andi,
}

use ImmOp::*;

#[derive(Clone, Copy, Debug, PartialOrd, Ord, PartialEq, Eq)]
pub enum ShiftOp {
    Slli,
    Slliw,
    Srli,
    Srliw,
    Sraiw,
    Srai,
}

use ShiftOp::*;

#[derive(Clone, Copy, Debug, PartialOrd, Ord, PartialEq, Eq)]
pub enum RValue {
    Gbase,
    Gtoh { guest: IReg, len: u32, perms: u8 },
    Li { imm: i64 },

    Test { op: TestOp, rs1: IReg, rs2: IReg },

    // Conditional move, if t != 0 then rd = rs1, else rs2
    Cond { t: IReg, rs1: IReg, rs2: IReg },

    Ld { rs: IReg },
    Lb { rs: IReg },
    Lh { rs: IReg },
    Lw { rs: IReg },
    Lbu { rs: IReg },
    Lhu { rs: IReg },
    Lwu { rs: IReg },

    Imm { op: ImmOp, rs: IReg, imm: i32 },
    Shift { op: ShiftOp, rs: IReg, shamt: u8 },
    Bin { op: BinOp, rs1: IReg, rs2: IReg },
}

use RValue::*;

#[derive(Clone, Copy, Debug)]
pub enum IR {
    Assign { rd: IReg, rval: RValue },

    Sb { rs1: IReg, rs2: IReg },
    Sh { rs1: IReg, rs2: IReg },
    Sw { rs1: IReg, rs2: IReg },
    Sd { rs1: IReg, rs2: IReg },

    Ecall,
    Ebreak,
}

use IR::*;

//-------------------------------

impl std::fmt::Display for TestOp {
    fn fmt(&self, f: &mut std::fmt::Formatter<'_>) -> std::fmt::Result {
        match self {
            Eq => write!(f, "=="),
            Ne => write!(f, "!="),
            Lt => write!(f, "<"),
            Ge => write!(f, ">="),
            Ltu => write!(f, "<u"),
            Geu => write!(f, ">=u"),
        }
    }
}

impl std::fmt::Display for BinOp {
    fn fmt(&self, f: &mut std::fmt::Formatter<'_>) -> std::fmt::Result {
        match self {
            Add => write!(f, "+"),
            Addw => write!(f, "+w"),
            Sub => write!(f, "-"),
            Subw => write!(f, "-w"),
            Sll => write!(f, "<<"),
            Sllw => write!(f, "<<w"),
            Srlw => write!(f, ">>w"),
            Sraw => write!(f, ">>aw"),
            Slt => write!(f, "slt"),
            Sltu => write!(f, "sltu"),
            Xor => write!(f, "^"),
            Srl => write!(f, ">>"),
            Sra => write!(f, ">>a"),
            Or => write!(f, "|"),
            And => write!(f, "&"),
            Mul => write!(f, "*"),
            Mulh => write!(f, "*h"),
            Mulhsu => write!(f, "*hsu"),
            Mulhu => write!(f, "*hu"),
            Mulw => write!(f, "*w"),
            Div => write!(f, "/"),
            Divu => write!(f, "/u"),
            Divw => write!(f, "/w"),
            Divuw => write!(f, "/uw"),
            Rem => write!(f, "rem"),
            Remu => write!(f, "remu"),
            Remw => write!(f, "remw"),
            Remuw => write!(f, "remuw"),
        }
    }
}

impl std::fmt::Display for ImmOp {
    fn fmt(&self, f: &mut std::fmt::Formatter<'_>) -> std::fmt::Result {
        match self {
            Addi => write!(f, "+"),
            Addiw => write!(f, "+w"),
            Slti => write!(f, "slti"),
            Sltiu => write!(f, "sltiu"),
            Xori => write!(f, "^"),
            Ori => write!(f, "|"),
            Andi => write!(f, "&"),
        }
    }
}

impl std::fmt::Display for ShiftOp {
    fn fmt(&self, f: &mut std::fmt::Formatter<'_>) -> std::fmt::Result {
        match self {
            Slli => write!(f, "<<"),
            Slliw => write!(f, "<<w"),
            Srli => write!(f, ">>"),
            Srliw => write!(f, ">>w"),
            Sraiw => write!(f, ">>aw"),
            Srai => write!(f, ">>a"),
        }
    }
}

impl std::fmt::Display for RValue {
    fn fmt(&self, f: &mut std::fmt::Formatter<'_>) -> std::fmt::Result {
        match self {
            Gbase => write!(f, "gbase"),
            Gtoh { guest, len, perms } => {
                write!(f, "gtoh {},{},{}", guest, len, perms)
            }
            Li { imm } => {
                write!(f, "li 0x{:x}", imm)
            }
            Test { op, rs1, rs2 } => {
                write!(f, "test {},{},{}", op, rs1, rs2)
            }
            Cond { t, rs1, rs2 } => {
                write!(f, "cond {},{},{}", t, rs1, rs2)
            }
            Ld { rs } => {
                write!(f, "ld {}", rs)
            }
            Lb { rs } => {
                write!(f, "lb {}", rs)
            }
            Lh { rs } => {
                write!(f, "lh {}", rs)
            }
            Lw { rs } => {
                write!(f, "lw {}", rs)
            }
            Lbu { rs } => {
                write!(f, "lbu {}", rs)
            }
            Lhu { rs } => {
                write!(f, "lhu {}", rs)
            }
            Lwu { rs } => {
                write!(f, "lwu {}", rs)
            }
            Imm { op, rs, imm } => {
                write!(f, "{} {} 0x{:x}", rs, op, imm)
            }
            Shift { op, rs, shamt } => {
                write!(f, "{} {} 0x{:x}", rs, op, shamt)
            }
            Bin { op, rs1, rs2 } => {
                write!(f, "{} {} {}", rs1, op, rs2)
            }
        }
    }
}

impl std::fmt::Display for IR {
    fn fmt(&self, f: &mut std::fmt::Formatter<'_>) -> std::fmt::Result {
        match self {
            Assign { rd, rval } => {
                write!(f, "{:<10} <- {}", rd, rval)
            }
            Sb { rs1, rs2 } => {
                write!(f, "              sb {} {}", rs1, rs2)
            }
            Sh { rs1, rs2 } => {
                write!(f, "              sh {} {}", rs1, rs2)
            }
            Sw { rs1, rs2 } => {
                write!(f, "              sw {} {}", rs1, rs2)
            }
            Sd { rs1, rs2 } => {
                write!(f, "              sd {} {}", rs1, rs2)
            }
            Ecall => {
                write!(f, "              ecall")
            }
            Ebreak => {
                write!(f, "              ebreak")
            }
        }
    }
}

//----------------------------------

#[derive(Default)]
struct Builder {
    buffer: Vec<IR>,
    current_reg: u32,
    guest_regs: BTreeMap<riscv::Reg, IReg>,
}

impl Builder {
    fn push(&mut self, inst: IR) {
        self.buffer.push(inst);
    }

    // Get a new reg to represent greg (guest reg).  After this,
    // calls to ref_greg() for this register will return the new reg,
    // so make sure you don't do this:
    //     let rd = self.def_greg(rd);
    //     let rs = self.ref_greg(rs);
    // Since rs could be rd, and so you'll end up with something like: t59 <- t59 + 0x0.
    // Instead call def_greg() after getting any references you need to build the instruction.
    fn def_greg(&mut self, greg: &riscv::Reg) -> IReg {
        let reg = IReg(self.current_reg, Some(*greg));
        self.current_reg += 1;
        self.guest_regs.insert(*greg, reg);
        reg
    }

    /// Returns the IR register that contains the guest reg
<<<<<<< HEAD
    fn ref_greg(&self, greg: &riscv::Reg) -> Reg {
        *self.guest_regs.get(greg).unwrap()
=======
    fn ref_greg(&self, greg: &riscv::Reg) -> IReg {
        self.guest_regs.get(greg).unwrap().clone()
>>>>>>> 41f57135
    }

    /// Call this when you want to mutate the value of a guest register.
    /// It returns (old, new)
    fn mut_greg(&mut self, greg: &riscv::Reg) -> (IReg, IReg) {
        let mut new = self.next_reg();
        new.1 = Some(*greg);
        let old = *self.guest_regs.get(greg).unwrap();

        // We don't insert the new reg for zero, since it
        // shouldn't change.
        if *greg != riscv::Reg::Zero {
            self.guest_regs.insert(*greg, new);
        }
        (old, new)
    }

    fn next_reg(&mut self) -> IReg {
        let r = self.current_reg;
        self.current_reg += 1;
        IReg(r, None)
    }

    /// Pushes a new assignment operation
    fn assign(&mut self, rd: IReg, rval: RValue) {
        self.push(IR::Assign { rd, rval });
    }

    /// Generates a new register, and pushes an assignment to it.
    fn assign_next(&mut self, rval: RValue) -> IReg {
        let rd = self.next_reg();
        self.assign(rd, rval);
        rd
    }

    /// Pushes instructions to increment the program counter
    fn inc_pc(&mut self, delta: i32) {
        let (old, new) = self.mut_greg(&riscv::Reg::PC);
        self.assign(
            new,
            RValue::Imm {
                op: ImmOp::Addi,
                rs: old,
                imm: delta,
            },
        );
    }

    // Pushes a sequence of instructions that implement a branch.
    // if rs1 <op> rs2 { pc += offset } else { pc += width }
    fn branch(&mut self, rs1: &riscv::Reg, rs2: &riscv::Reg, offset: &i32, op: TestOp, width: i32) {
        let rs1 = self.ref_greg(rs1);
        let rs2 = self.ref_greg(rs2);
        let (old_pc, new_pc) = self.mut_greg(&riscv::Reg::PC);

        // FIXME: double check that this only gets executed if the branch
        // is taken.
        let dest = self.assign_next(Imm {
            op: Addi,
            rs: old_pc,
            imm: *offset,
        });
        let t = self.assign_next(Test { op, rs1, rs2 });
        let next_instr = self.assign_next(Imm {
            op: Addi,
            rs: old_pc,
            imm: width,
        });
        self.assign(
            new_pc,
            Cond {
                t,
                rs1: dest,
                rs2: next_instr,
            },
        );
    }

    fn load<F: FnOnce(IReg) -> RValue>(
        &mut self,
        rd: &riscv::Reg,
        rs: &riscv::Reg,
        imm: &i32,
        len: usize,
        func: F,
    ) {
        let rs = self.ref_greg(rs);
        let rd1 = self.assign_next(Imm {
            op: Addi,
            rs,
            imm: *imm,
        });

        let rd2 = self.assign_next(Gtoh {
            guest: rd1,
            len: len as u32,
            perms: PERM_READ,
        });

        let (_old_rd, new_rd) = self.mut_greg(rd);
        self.assign(new_rd, func(rd2));
    }

    fn store<F: FnOnce(IReg, IReg) -> IR>(
        &mut self,
        rs1: &riscv::Reg,
        rs2: &riscv::Reg,
        imm: &i32,
        len: usize,
        func: F,
    ) {
        // Calc dest address
        let rs1 = self.ref_greg(rs1);
        let dest = self.assign_next(Imm {
            op: Addi,
            rs: rs1,
            imm: *imm,
        });

        // Convert guest to host address
        let host_addr = self.assign_next(Gtoh {
            guest: dest,
            len: len as u32,
            perms: PERM_WRITE,
        });

        let rs2 = self.ref_greg(rs2);
        self.push(func(host_addr, rs2));
    }

    fn xlate_shift(&mut self, rd: &riscv::Reg, op: ShiftOp, rs: &riscv::Reg, shamt: u8) {
        let rs = self.ref_greg(rs);
        let rd = self.def_greg(rd);
        self.assign(rd, RValue::Shift { op, rs, shamt });
    }

    fn imm(&mut self, rd: &riscv::Reg, op: ImmOp, rs: &riscv::Reg, imm: &i32) {
        let rs = self.ref_greg(rs);
        let rd = self.def_greg(rd);
        self.assign(rd, RValue::Imm { op, rs, imm: *imm });
    }

    fn bin(&mut self, rd: &riscv::Reg, op: BinOp, rs1: &riscv::Reg, rs2: &riscv::Reg) {
        let rs1 = self.ref_greg(rs1);
        let rs2 = self.ref_greg(rs2);
        let rd = self.def_greg(rd);
        self.assign(rd, RValue::Bin { op, rs1, rs2 });
    }
}

//------------------------------
// Riscv to IR

fn xlate_inst(b: &mut Builder, inst: &Inst, width: u8) {
    let width = width as i32;

    match inst {
        Inst::Lui { rd, imm } => {
            let rd = b.ref_greg(rd);
            b.assign(
                rd,
                Li {
                    imm: (*imm as i64) << 12,
                },
            );
            b.inc_pc(width);
        }
        Inst::Auipc { rd, imm } => {
            let pc = b.ref_greg(&riscv::Reg::PC);
            let rd1 = b.assign_next(Li {
                imm: (*imm as i64) << 12,
            });
            let rd2 = b.def_greg(rd);
            b.assign(
                rd2,
                Bin {
                    op: Add,
                    rs1: pc,
                    rs2: rd1,
                },
            );
            b.inc_pc(width);
        }
        Inst::Jal { .. } => {
            // FIXME: finish
            b.inc_pc(width);
            todo!();
        }
        Inst::Jalr { rd, rs, imm } => {
            let (old_pc, new_pc) = b.mut_greg(&riscv::Reg::PC);

            // Save the return address
            let rd = b.def_greg(rd);
            b.assign(
                rd,
                Imm {
                    op: Addi,
                    rs: old_pc,
                    imm: width,
                },
            );

            // And jump
            let rs = b.ref_greg(rs);
            b.assign(
                new_pc,
                Imm {
                    op: Addi,
                    rs,
                    imm: *imm,
                },
            );
        }
        Inst::Beq { rs1, rs2, imm } => {
            b.branch(rs1, rs2, imm, TestOp::Eq, width);
        }
        Inst::Bne { rs1, rs2, imm } => {
            b.branch(rs1, rs2, imm, TestOp::Ne, width);
        }
        Inst::Blt { rs1, rs2, imm } => {
            b.branch(rs1, rs2, imm, TestOp::Lt, width);
        }
        Inst::Bge { rs1, rs2, imm } => {
            b.branch(rs1, rs2, imm, TestOp::Ge, width);
        }
        Inst::Bltu { rs1, rs2, imm } => {
            b.branch(rs1, rs2, imm, TestOp::Ltu, width);
        }
        Inst::Bgeu { rs1, rs2, imm } => {
            b.branch(rs1, rs2, imm, TestOp::Geu, width);
        }
        Inst::Lb { rd, rs, imm } => {
            b.load(rd, rs, imm, 1, |rs| Lb { rs });
            b.inc_pc(width);
        }
        Inst::Lh { rd, rs, imm } => {
            b.load(rd, rs, imm, 2, |rs| Lh { rs });
            b.inc_pc(width);
        }
        Inst::Lw { rd, rs, imm } => {
            b.load(rd, rs, imm, 4, |rs| Lw { rs });
            b.inc_pc(width);
        }
        Inst::Lwu { rd, rs, imm } => {
            b.load(rd, rs, imm, 4, |rs| Lwu { rs });
            b.inc_pc(width);
        }
        Inst::Ld { rd, rs, imm } => {
            b.load(rd, rs, imm, 8, |rs| Ld { rs });
            b.inc_pc(width);
        }
        Inst::Lbu { rd, rs, imm } => {
            b.load(rd, rs, imm, 1, |rs| Lbu { rs });
            b.inc_pc(width);
        }
        Inst::Lhu { rd, rs, imm } => {
            b.load(rd, rs, imm, 2, |rs| Lhu { rs });
            b.inc_pc(width);
        }
        Inst::Sb { rs1, rs2, imm } => {
            b.store(rs1, rs2, imm, 1, |rs1, rs2| Sb { rs1, rs2 });
            b.inc_pc(width);
        }
        Inst::Sh { rs1, rs2, imm } => {
            b.store(rs1, rs2, imm, 2, |rs1, rs2| Sh { rs1, rs2 });
            b.inc_pc(width);
        }
        Inst::Sw { rs1, rs2, imm } => {
            b.store(rs1, rs2, imm, 4, |rs1, rs2| Sw { rs1, rs2 });
            b.inc_pc(width);
        }
        Inst::Sd { rs1, rs2, imm } => {
            b.store(rs1, rs2, imm, 8, |rs1, rs2| Sd { rs1, rs2 });
            b.inc_pc(width);
        }
        Inst::Addi { rd, rs, imm } => {
            b.imm(rd, Addi, rs, imm);
            b.inc_pc(width);
        }
        Inst::Addiw { rd, rs, imm } => {
            b.imm(rd, Addiw, rs, imm);
            b.inc_pc(width);
        }
        Inst::Slti { rd, rs, imm } => {
            b.imm(rd, Slti, rs, imm);
            b.inc_pc(width);
        }
        Inst::Sltiu { rd, rs, imm } => {
            b.imm(rd, Sltiu, rs, imm);
            b.inc_pc(width);
        }
        Inst::Xori { rd, rs, imm } => {
            b.imm(rd, Xori, rs, imm);
            b.inc_pc(width);
        }
        Inst::Ori { rd, rs, imm } => {
            b.imm(rd, Ori, rs, imm);
            b.inc_pc(width);
        }
        Inst::Andi { rd, rs, imm } => {
            b.imm(rd, Andi, rs, imm);
            b.inc_pc(width);
        }
        Inst::Slli { rd, rs, shamt } => {
            b.xlate_shift(rd, Slli, rs, *shamt as u8);
            b.inc_pc(width);
        }
        Inst::Slliw { rd, rs, shamt } => {
            b.xlate_shift(rd, Slliw, rs, *shamt as u8);
            b.inc_pc(width);
        }
        Inst::Srli { rd, rs, shamt } => {
            b.xlate_shift(rd, Srli, rs, *shamt as u8);
            b.inc_pc(width);
        }
        Inst::Srliw { rd, rs, shamt } => {
            b.xlate_shift(rd, Srliw, rs, *shamt as u8);
            b.inc_pc(width);
        }
        Inst::Sraiw { rd, rs, shamt } => {
            b.xlate_shift(rd, Sraiw, rs, *shamt as u8);
            b.inc_pc(width);
        }
        Inst::Srai { rd, rs, shamt } => {
            b.xlate_shift(rd, Srai, rs, *shamt as u8);
            b.inc_pc(width);
        }
        Inst::Add { rd, rs1, rs2 } => {
            b.bin(rd, Add, rs1, rs2);
            b.inc_pc(width);
        }
        Inst::Addw { rd, rs1, rs2 } => {
            b.bin(rd, Addw, rs1, rs2);
            b.inc_pc(width);
        }
        Inst::Sub { rd, rs1, rs2 } => {
            b.bin(rd, Sub, rs1, rs2);
            b.inc_pc(width);
        }
        Inst::Subw { rd, rs1, rs2 } => {
            b.bin(rd, Subw, rs1, rs2);
            b.inc_pc(width);
        }
        Inst::Sll { rd, rs1, rs2 } => {
            b.bin(rd, Sll, rs1, rs2);
            b.inc_pc(width);
        }
        Inst::Sllw { rd, rs1, rs2 } => {
            b.bin(rd, Sllw, rs1, rs2);
            b.inc_pc(width);
        }
        Inst::Srlw { rd, rs1, rs2 } => {
            b.bin(rd, Srlw, rs1, rs2);
            b.inc_pc(width);
        }
        Inst::Sraw { rd, rs1, rs2 } => {
            b.bin(rd, Sraw, rs1, rs2);
            b.inc_pc(width);
        }
        Inst::Slt { rd, rs1, rs2 } => {
            b.bin(rd, Slt, rs1, rs2);
            b.inc_pc(width);
        }
        Inst::Sltu { rd, rs1, rs2 } => {
            b.bin(rd, Sltu, rs1, rs2);
            b.inc_pc(width);
        }
        Inst::Xor { rd, rs1, rs2 } => {
            b.bin(rd, Xor, rs1, rs2);
            b.inc_pc(width);
        }
        Inst::Srl { rd, rs1, rs2 } => {
            b.bin(rd, Srl, rs1, rs2);
            b.inc_pc(width);
        }
        Inst::Sra { rd, rs1, rs2 } => {
            b.bin(rd, Sra, rs1, rs2);
            b.inc_pc(width);
        }
        Inst::Or { rd, rs1, rs2 } => {
            b.bin(rd, Or, rs1, rs2);
            b.inc_pc(width);
        }
        Inst::And { rd, rs1, rs2 } => {
            b.bin(rd, And, rs1, rs2);
            b.inc_pc(width);
        }
        Inst::Mul { rd, rs1, rs2 } => {
            b.bin(rd, Mul, rs1, rs2);
            b.inc_pc(width);
        }
        Inst::Mulh { rd, rs1, rs2 } => {
            b.bin(rd, Mulh, rs1, rs2);
            b.inc_pc(width);
        }
        Inst::Mulhsu { rd, rs1, rs2 } => {
            b.bin(rd, Mulhsu, rs1, rs2);
            b.inc_pc(width);
        }
        Inst::Mulhu { rd, rs1, rs2 } => {
            b.bin(rd, Mulhu, rs1, rs2);
            b.inc_pc(width);
        }
        Inst::Mulw { rd, rs1, rs2 } => {
            b.bin(rd, Mulw, rs1, rs2);
            b.inc_pc(width);
        }
        Inst::Div { rd, rs1, rs2 } => {
            b.bin(rd, Div, rs1, rs2);
            b.inc_pc(width);
        }
        Inst::Divu { rd, rs1, rs2 } => {
            b.bin(rd, Divu, rs1, rs2);
            b.inc_pc(width);
        }
        Inst::Divw { rd, rs1, rs2 } => {
            b.bin(rd, Divw, rs1, rs2);
            b.inc_pc(width);
        }
        Inst::Divuw { rd, rs1, rs2 } => {
            b.bin(rd, Divuw, rs1, rs2);
            b.inc_pc(width);
        }
        Inst::Rem { rd, rs1, rs2 } => {
            b.bin(rd, Rem, rs1, rs2);
            b.inc_pc(width);
        }
        Inst::Remu { rd, rs1, rs2 } => {
            b.bin(rd, Remu, rs1, rs2);
            b.inc_pc(width);
        }
        Inst::Remw { rd, rs1, rs2 } => {
            b.bin(rd, Remw, rs1, rs2);
            b.inc_pc(width);
        }
        Inst::Remuw { rd, rs1, rs2 } => {
            b.bin(rd, Remuw, rs1, rs2);
            b.inc_pc(width);
        }
        Inst::Fence => {
            // FIXME: finish
            b.inc_pc(width);
            todo!();
        }
        Inst::Fencei => {
            // FIXME: finish
            b.inc_pc(width);
            todo!();
        }
        Inst::Ecall => {
            // FIXME: finish
            b.inc_pc(width);
            todo!();
        }
        Inst::Ebreak => {
            // FIXME: finish
            b.inc_pc(width);
            todo!();
        }
        Inst::Lrw { .. } => {
            // FIXME: finish
            b.inc_pc(width);
            todo!();
        }
        Inst::Scw { .. /* rd, rs1, rs2 */ } => {
            // FIXME: finish
            b.inc_pc(width);
            todo!();
        }
        Inst::Amoswapw { rd, rs1, rs2 } => {
            let t = b.assign_next(Lw {
                rs: b.ref_greg(rs1),
            });
            b.store(rs1, rs2, &0, 4, |rs1, rs2| Sw { rs1, rs2 });
            let rd = b.def_greg(rd);
            b.assign(
                rd,
                Imm {
                    op: Addi,
                    rs: t,
                    imm: 0,
                },
            );
            b.inc_pc(width);
        }
        Inst::Amoaddw { .. /* rd, rs1, rs2 */ } => {
            /*
            let rs1 = b.ref_greg(rs1);
            let rs2 = b.ref_greg(rs2);
            let t = b.assign_next(Lw { rs: rs1 });

            let new_value = b.assign_next(RValue::Bin { Addw, t, rs2 });
            b.store(rs1, new_value, &0, 4, |rs1, rs2| Sw { rs1, rs2 });
            let rd = b.def_greg(rd);
            b.assign(rd, Mv { rs: t });
            */

            b.inc_pc(width);
            todo!();
        }
        Inst::Amoxorw { .. /* rd, rs1, rs2 */ } => {
            b.inc_pc(width);
            todo!();
        }
        Inst::Amoandw { .. /* rd, rs1, rs2 */ } => {
            b.inc_pc(width);
            todo!();
        }
        Inst::Amoorw { .. /* rd, rs1, rs2 */ } => {
            b.inc_pc(width);
            todo!();
        }
        Inst::Amominw { .. /* rd, rs1, rs2 */ } => {
            b.inc_pc(width);
            todo!();
        }
        Inst::Amomaxw { .. /* rd, rs1, rs2 */ } => {
            b.inc_pc(width);
            todo!();
        }
        Inst::Amominuw { .. /* rd, rs1, rs2 */ } => {
            b.inc_pc(width);
            todo!();
        }
        Inst::Amomaxuw { .. /* rd, rs1, rs2 */ } => {
            b.inc_pc(width);
            todo!();
        }
        Inst::Lrd { .. /* rd, rs */ } => {
            b.inc_pc(width);
            todo!();
        }
        Inst::Scd { .. /* rd, rs1, rs2 */ } => {
            b.inc_pc(width);
            todo!();
        }
        Inst::Amoswapd { .. /* rd, rs1, rs2 */ } => {
            b.inc_pc(width);
            todo!();
        }
        Inst::Amoaddd { .. /* rd, rs1, rs2 */ } => {
            b.inc_pc(width);
            todo!();
        }
        Inst::Amoxord { .. /* rd, rs1, rs2 */ } => {
            b.inc_pc(width);
            todo!();
        }
        Inst::Amoandd { .. /* rd, rs1, rs2 */ } => {
            b.inc_pc(width);
            todo!();
        }
        Inst::Amoord { .. /* rd, rs1, rs2 */ } => {
            b.inc_pc(width);
            todo!();
        }
        Inst::Amomind { .. /* rd, rs1, rs2 */ } => {
            b.inc_pc(width);
            todo!();
        }
        Inst::Amomaxd { .. /* rd, rs1, rs2 */ } => {
            b.inc_pc(width);
            todo!();
        }
        Inst::Amominud { .. /* rd, rs1, rs2 */ } => {
            b.inc_pc(width);
            todo!();
        }
        Inst::Amomaxud { .. /* rd, rs1, rs2 */ } => {
            b.inc_pc(width);
            todo!();
        }
    }
}

fn riscv_to_ir(b: &mut Builder, insts: &[(Inst, u8)]) {
    let live_regs = collect_regs(insts);
    if live_regs.contains(&riscv::Reg::Zero) {
        let zero = b.def_greg(&riscv::Reg::Zero);
        b.assign(zero, Li { imm: 0 });
    }

    // Load all guest registers, except zero
    let base = b.assign_next(Gbase);
    for greg in &live_regs {
        if *greg == riscv::Reg::Zero {
            continue;
        }

        let rd1 = b.assign_next(Imm {
            op: Addi,
            rs: base,
            imm: *greg as i32 * 8,
        });
        let rd2 = b.def_greg(greg);
        b.assign(rd2, Ld { rs: rd1 });
    }

    // xlate instructions
    for (inst, width) in insts {
        xlate_inst(b, inst, *width);
    }

    // Save all guest registers, except zero
    for greg in &live_regs {
        if *greg == riscv::Reg::Zero {
            continue;
        }
        let rs1 = b.assign_next(Imm {
            op: Addi,
            rs: base,
            imm: *greg as i32 * 8,
        });
        let rs2 = b.ref_greg(greg);
        b.push(Sd { rs1, rs2 });
    }
}

//--------------------------------
// Optimisation passes

fn subst_reg(r: IReg, substs: &BTreeMap<IReg, IReg>) -> IReg {
    if let Some(old) = substs.get(&r) {
        *old
    } else {
        r
    }
}

fn apply_substitutions(rval: &RValue, substs: &BTreeMap<IReg, IReg>) -> RValue {
    match rval {
        Gbase => Gbase,
        Gtoh { guest, len, perms } => Gtoh {
            guest: subst_reg(*guest, substs),
            len: *len,
            perms: *perms,
        },
        Li { imm } => Li { imm: *imm },
        Test { op, rs1, rs2 } => Test {
            op: *op,
            rs1: subst_reg(*rs1, substs),
            rs2: subst_reg(*rs2, substs),
        },
        Cond { t, rs1, rs2 } => Cond {
            t: subst_reg(*t, substs),
            rs1: subst_reg(*rs1, substs),
            rs2: subst_reg(*rs2, substs),
        },
        Ld { rs } => Ld {
            rs: subst_reg(*rs, substs),
        },
        Lb { rs } => Lb {
            rs: subst_reg(*rs, substs),
        },
        Lh { rs } => Lh {
            rs: subst_reg(*rs, substs),
        },
        Lw { rs } => Lw {
            rs: subst_reg(*rs, substs),
        },
        Lbu { rs } => Lbu {
            rs: subst_reg(*rs, substs),
        },
        Lhu { rs } => Lhu {
            rs: subst_reg(*rs, substs),
        },
        Lwu { rs } => Lwu {
            rs: subst_reg(*rs, substs),
        },
        Imm { op, rs, imm } => Imm {
            op: *op,
            rs: subst_reg(*rs, substs),
            imm: *imm,
        },
        Shift { op, rs, shamt } => Shift {
            op: *op,
            rs: subst_reg(*rs, substs),
            shamt: *shamt,
        },
        Bin { op, rs1, rs2 } => Bin {
            op: *op,
            rs1: subst_reg(*rs1, substs),
            rs2: subst_reg(*rs2, substs),
        },
    }
}

fn is_load(rval: &RValue) -> bool {
    match rval {
        Ld { .. } | Lb { .. } | Lh { .. } | Lw { .. } | Lbu { .. } | Lhu { .. } | Lwu { .. } => {
            true
        }
        _ => false,
    }
}

/// Common subexpression elimination
fn opt_cse(instrs: &[IR]) -> Vec<IR> {
    let mut r = Vec::new();
    let mut seen: BTreeMap<RValue, IReg> = BTreeMap::new();
    let mut substs: BTreeMap<IReg, IReg> = BTreeMap::new();

    for ir in instrs {
        match ir {
            Assign { rd, rval } => {
                let rval = apply_substitutions(rval, &substs);
                if let Some(old) = seen.get(&rval) {
                    if is_load(&rval) {
                        seen.insert(rval, *rd);
                        r.push(Assign { rd: *rd, rval });
                    } else {
                        // skip this instruction, substituting the earlier value in
                        // future expressions.
                        substs.insert(*rd, *old);
                    }
                } else {
                    seen.insert(rval, *rd);
                    r.push(Assign { rd: *rd, rval });
                }
            }
            Sb { rs1, rs2 } => r.push(Sb {
                rs1: subst_reg(*rs1, &substs),
                rs2: subst_reg(*rs2, &substs),
            }),
            Sh { rs1, rs2 } => r.push(Sh {
                rs1: subst_reg(*rs1, &substs),
                rs2: subst_reg(*rs2, &substs),
            }),
            Sw { rs1, rs2 } => r.push(Sw {
                rs1: subst_reg(*rs1, &substs),
                rs2: subst_reg(*rs2, &substs),
            }),
            Sd { rs1, rs2 } => r.push(Sd {
                rs1: subst_reg(*rs1, &substs),
                rs2: subst_reg(*rs2, &substs),
            }),
            _ => {
                r.push(*ir);
            }
        }
    }

    r
}

//--------------------------------

/// Examines an rval and returns Some(rs) if it is a no op that could be
/// replaced with a simple reference to rs
fn is_noop(rval: &RValue) -> Option<IReg> {
    let check = |t: bool, rs: &IReg| -> Option<IReg> {
        if t {
            Some(*rs)
        } else {
            None
        }
    };

    match rval {
        Gbase => None,
        Gtoh { .. } => None,
        Li { .. } => None,
        Test { .. } => None,
        Cond { rs1, rs2, .. } => check(rs1.0 == rs2.0, rs1),
        Ld { .. } => None,
        Lb { .. } => None,
        Lh { .. } => None,
        Lw { .. } => None,
        Lbu { .. } => None,
        Lhu { .. } => None,
        Lwu { .. } => None,
        Imm { op, rs, imm } => {
            // Many of these ops will sign extend an i32 result to i64, so
            // eg, 'addiw rs 0' is not a noop.
            match op {
                Addi => check(*imm == 0, rs),
                Addiw => None, // addiw 0 will sign extend
                Slti => None,
                Sltiu => None,
                Xori => None,
                Ori => check(*imm == 0, rs),
                Andi => check(*imm == -1i32, rs),
            }
        }
        Shift { op, rs, shamt } => match op {
            Slli => check(*shamt == 0, rs),
            Slliw => None,
            Srli => check(*shamt == 0, rs),
            Srliw => None,
            Sraiw => None,
            Srai => check(*shamt == 0, rs),
        },
        Bin { .. } => None,
    }
}

/// Remove Noops like addi rs,0
fn opt_noop(instrs: &[IR]) -> Vec<IR> {
    let mut r = Vec::new();
    let mut substs: BTreeMap<IReg, IReg> = BTreeMap::new();

    for ir in instrs {
        match ir {
            Assign { rd, rval } => {
                let rval = apply_substitutions(rval, &substs);
                if let Some(rs) = is_noop(&rval) {
                    // skip this instruction, substituting the rs in to
                    // future expressions.
                    substs.insert(*rd, rs);
                } else {
                    r.push(Assign { rd: *rd, rval });
                }
            }
            Sb { rs1, rs2 } => r.push(Sb {
                rs1: subst_reg(*rs1, &substs),
                rs2: subst_reg(*rs2, &substs),
            }),
            Sh { rs1, rs2 } => r.push(Sh {
                rs1: subst_reg(*rs1, &substs),
                rs2: subst_reg(*rs2, &substs),
            }),
            Sw { rs1, rs2 } => r.push(Sw {
                rs1: subst_reg(*rs1, &substs),
                rs2: subst_reg(*rs2, &substs),
            }),
            Sd { rs1, rs2 } => r.push(Sd {
                rs1: subst_reg(*rs1, &substs),
                rs2: subst_reg(*rs2, &substs),
            }),
            _ => {
                r.push(*ir);
            }
        }
    }

    r
}

//--------------------------------

fn simplify(rval: &RValue, defs: &mut BTreeMap<IReg, RValue>) -> RValue {
    match rval {
        Imm { op: Addi, rs, imm } => {
            let rval2 = defs.get(rs).unwrap();
            match rval2 {
                Imm {
                    op: Addi,
                    rs: rs2,
                    imm: imm2,
                } => Imm {
                    op: Addi,
                    rs: *rs2,
                    imm: *imm + *imm2,
                },
                _ => *rval,
            }
        }
        _ => *rval,
    }
}

/// Optimisation pass that tries to simplify expressions.  eg, many addi
/// instructions can be collapsed into a single one.
fn opt_simplify(instrs: &[IR]) -> Vec<IR> {
    let mut r = Vec::new();
    let mut defs = BTreeMap::new();
    for ir in instrs {
        match ir {
            Assign { rd, rval } => {
                let rval = simplify(rval, &mut defs);
                r.push(Assign { rd: *rd, rval });
                defs.insert(*rd, rval);
            }
            _ => {
                r.push(*ir);
            }
        }
    }
    r
}

//--------------------------------

// We assume that there is a gap between all memory mapped regions.  So if
// we can prove two gtoh calls are to adjacent guest addresses then we can
// make do with a single call with an extended range.  In fact, I'm pretty
// certain any gtoh where 'guest' is of the form: addi base offset, is ok.
//
// If this is called after we've done algebraic simplification then
// there's a good chance all the guest ptrs will consist of the same
// base register plus a constant.  It shouldn't be repeatedly called
// however since it inserts 'addi base, offset' instructions that are
// likely to be simplifiable themselves.

#[derive(Clone, Copy, Debug)]
struct GuestRange {
    base: IReg,
    offset: i32,
    len: u32,
    perms: u8,
}

enum Merge {
    Merge(GuestRange),
    NoMerge(GuestRange, GuestRange),
}

use Merge::*;

fn extract_range(
    guest: &IReg,
    len: u32,
    perms: u8,
    defs: &BTreeMap<IReg, RValue>,
) -> Option<GuestRange> {
    let rval = defs.get(guest).unwrap();

    match rval {
        Imm { op: Addi, rs, imm } => Some(GuestRange {
            base: *rs,
            offset: *imm,
            len,
            perms,
        }),
        _ => None,
    }
}

// This assumes r1.offset < r2.offset
fn merge_ranges(r1: GuestRange, r2: GuestRange) -> Merge {
    if r1.base != r2.base {
        return NoMerge(r1, r2);
    }

    Merge(GuestRange {
        base: r1.base,
        offset: r1.offset,
        len: ((r2.offset + r2.len as i32) - r1.offset) as u32,
        perms: r1.perms | r2.perms,
    })
}

fn opt_gtoh(instrs: &[IR]) -> Vec<IR> {
    let mut defs = BTreeMap::new();
    let mut highest_reg = 0;
    for i in instrs {
        match i {
            Assign { rd, rval } => {
                defs.insert(*rd, *rval);

                if rd.0 > highest_reg {
                    highest_reg = rd.0;
                }
            }
            _ => {}
        }
    }

    let mut ranges = Vec::new();
    for i in instrs {
        match i {
            Assign {
                rval: Gtoh { guest, len, perms },
                ..
            } => {
                if let Some(range) = extract_range(guest, *len, *perms, &defs) {
                    ranges.push(range);
                }
            }
            _ => {}
        }
    }

    /*
    debug!("ranges before merge:");
    for r in &ranges {
        debug!("    {:?}", r);
    }
    */

    ranges.sort_by_key(|r| (r.base.0, r.offset));
    let mut merged = Vec::new();
    let mut last: Option<GuestRange> = None;
    for r in &ranges {
        if let Some(gr) = last {
            match merge_ranges(gr, *r) {
                Merge(r) => {
                    last = Some(r);
                }
                NoMerge(r1, r2) => {
                    merged.push(r1);
                    last = Some(r2);
                }
            }
        } else {
            last = Some(*r);
        }
    }
    if let Some(last) = last {
        merged.push(last);
    }
    ranges = merged;

    /*
    debug!("ranges after merge:");
    for r in &ranges {
        debug!("    {:?}", r);
    }
    */

    // For each merged range we insert a large gtoh call just after it's base
    // register is defined.  Other existing gtoh calls are replaced with:
    //    addi new_base, offset

    // allocate new_base registers
    let mut by_base: BTreeMap<IReg, (IReg, IReg, GuestRange)> = BTreeMap::new();
    for r in &ranges {
        by_base.insert(
            r.base,
<<<<<<< HEAD
            (Reg(highest_reg, None), Reg(highest_reg + 1, None), *r),
=======
            (
                IReg(highest_reg, None),
                IReg(highest_reg + 1, None),
                r.clone(),
            ),
>>>>>>> 41f57135
        );
        highest_reg += 2;
    }

    let mut result = Vec::new();
    for i in instrs {
        match i {
            Assign { rd, rval } => {
                if let Some((new_guest, new_base, gr)) = by_base.get(rd) {
                    result.push(*i);
                    result.push(Assign {
                        rd: *new_guest,
                        rval: Imm {
                            op: Addi,
                            rs: gr.base,
                            imm: gr.offset,
                        },
                    });
                    result.push(Assign {
                        rd: *new_base,
                        rval: Gtoh {
                            guest: *new_guest,
                            len: gr.len,
                            perms: gr.perms,
                        },
                    });
                } else {
                    match rval {
                        Gtoh { guest, len, perms } => {
                            if let Some(range) = extract_range(guest, *len, *perms, &defs) {
                                // debug!("range.base = {}", range.base);
                                let (_, new_base, gr) = by_base.get(&range.base).unwrap();
                                result.push(Assign {
                                    rd: *rd,
                                    rval: Imm {
                                        op: Addi,
                                        rs: *new_base,
                                        imm: range.offset - gr.offset,
                                    },
                                });
                            } else {
                                result.push(*i);
                            }
                        }
                        _ => {
                            result.push(*i);
                        }
                    }
                }
            }
            _ => {
                result.push(*i);
            }
        }
    }

    result
}

//--------------------------------

// Remove store instructions of the form: Sx dest { Lx { dest } }
fn opt_redundant_stores(instrs: &[IR]) -> Vec<IR> {
    let mut defs = BTreeMap::new();
    for i in instrs {
        match i {
            Assign { rd, rval } => {
                defs.insert(*rd, *rval);
            }
            _ => {}
        }
    }

    let mut result = Vec::new();
    for i in instrs {
        match i {
            Sb { rs1, rs2 } => match defs.get(rs2).unwrap() {
                Lb { rs } => {
                    if rs != rs1 {
                        result.push(*i);
                    }
                }
                _ => {
                    result.push(*i);
                }
            },
            Sh { rs1, rs2 } => match defs.get(rs2).unwrap() {
                Lh { rs } => {
                    if rs != rs1 {
                        result.push(*i);
                    }
                }
                _ => {
                    result.push(*i);
                }
            },
            Sw { rs1, rs2 } => match defs.get(rs2).unwrap() {
                Lw { rs } => {
                    if rs != rs1 {
                        result.push(*i);
                    }
                }
                _ => {
                    result.push(*i);
                }
            },
            Sd { rs1, rs2 } => match defs.get(rs2).unwrap() {
                Ld { rs } => {
                    if rs != rs1 {
                        result.push(*i);
                    }
                }
                _ => {
                    result.push(*i);
                }
            },
            _ => {
                result.push(*i);
            }
        }
    }

    result
}

//--------------------------------

fn emit(r: &mut Vec<IR>, reg: &IReg, defs: &BTreeMap<IReg, RValue>, seen: &mut BTreeSet<IReg>) {
    if seen.contains(reg) {
        return;
    }

    let rval = defs.get(reg).unwrap();
    match rval {
        Gbase => {}
        Gtoh { guest, .. } => emit(r, guest, defs, seen),
        Li { .. } => {}
        Test { rs1, rs2, .. } => {
            emit(r, rs1, defs, seen);
            emit(r, rs2, defs, seen);
        }
        Cond { t, rs1, rs2 } => {
            emit(r, t, defs, seen);
            emit(r, rs1, defs, seen);
            emit(r, rs2, defs, seen);
        }
        Ld { rs } => {
            emit(r, rs, defs, seen);
        }
        Lb { rs } => {
            emit(r, rs, defs, seen);
        }
        Lh { rs } => {
            emit(r, rs, defs, seen);
        }
        Lw { rs } => {
            emit(r, rs, defs, seen);
        }
        Lbu { rs } => {
            emit(r, rs, defs, seen);
        }
        Lhu { rs } => {
            emit(r, rs, defs, seen);
        }
        Lwu { rs } => {
            emit(r, rs, defs, seen);
        }

        Imm { rs, .. } => {
            emit(r, rs, defs, seen);
        }
        Shift { rs, .. } => {
            emit(r, rs, defs, seen);
        }
        Bin { rs1, rs2, .. } => {
            emit(r, rs1, defs, seen);
            emit(r, rs2, defs, seen);
        }
    }
    r.push(Assign {
        rd: *reg,
        rval: *rval,
    });
    seen.insert(*reg);
}

/// Reorders instructions to try and keep assignments close to their use.  Also
/// has the effect of removing dead code.
fn reorder(instrs: &[IR]) -> Vec<IR> {
    let mut r = Vec::new();
    let mut defs: BTreeMap<IReg, RValue> = BTreeMap::new();

    for ir in instrs {
        match ir {
            Assign { rd, rval } => {
                defs.insert(*rd, *rval);
            }
            _ => {
                // do nothing
            }
        }
    }

    let mut seen = BTreeSet::new();
    for ir in instrs {
        match ir {
            Assign { .. } => {
                // do nothing
            }
            Sb { rs1, rs2 } => {
                emit(&mut r, rs1, &defs, &mut seen);
                emit(&mut r, rs2, &defs, &mut seen);
                r.push(Sb {
                    rs1: *rs1,
                    rs2: *rs2,
                });
            }
            Sh { rs1, rs2 } => {
                emit(&mut r, rs1, &defs, &mut seen);
                emit(&mut r, rs2, &defs, &mut seen);
                r.push(Sh {
                    rs1: *rs1,
                    rs2: *rs2,
                });
            }
            Sw { rs1, rs2 } => {
                emit(&mut r, rs1, &defs, &mut seen);
                emit(&mut r, rs2, &defs, &mut seen);
                r.push(Sw {
                    rs1: *rs1,
                    rs2: *rs2,
                });
            }
            Sd { rs1, rs2 } => {
                emit(&mut r, rs1, &defs, &mut seen);
                emit(&mut r, rs2, &defs, &mut seen);
                r.push(Sd {
                    rs1: *rs1,
                    rs2: *rs2,
                });
            }
            Ecall => r.push(Ecall),
            Ebreak => r.push(Ebreak),
        }
    }

    r
}

//--------------------------------

fn optimise_(instrs: &[IR]) -> Vec<IR> {
    let new_instrs = opt_cse(instrs);
    let new_instrs = opt_noop(&new_instrs);
    let new_instrs = opt_simplify(&new_instrs);
    let new_instrs = opt_redundant_stores(&new_instrs);

    if new_instrs.len() == instrs.len() {
        new_instrs
    } else {
        optimise_(&new_instrs)
    }
}

fn optimise(instrs: &[IR]) -> Vec<IR> {
    let new_instrs = opt_cse(instrs);
    let new_instrs = opt_noop(&new_instrs);
    let new_instrs = opt_simplify(&new_instrs);
    let new_instrs = opt_gtoh(&new_instrs);

    // Loop around some of the passes
    reorder(&optimise_(&new_instrs))
}

//--------------------------------

pub fn to_ir(insts: &[(Inst, u8)], opt: bool) -> Vec<IR> {
    let mut b = Builder::default();
    riscv_to_ir(&mut b, insts);
    if opt {
        let ir = b.buffer;
        optimise(&ir)
    } else {
        b.buffer
    }
}

//--------------------------------

// Renumbers all the registers used in IR into ascending
// order.  Only useful if you're printing the instructions.
pub fn renumber(instrs: &[IR]) -> Vec<IR> {
    // let mut defs: BTreeMap<Reg, RValue> = BTreeMap::new();
    let mut substs: BTreeMap<IReg, IReg> = BTreeMap::new();
    let mut next_reg = 0;

    let mut r = Vec::new();
    for ir in instrs {
        match ir {
            Assign { rd, rval } => {
                let rval = apply_substitutions(rval, &substs);
                let new_reg = IReg(next_reg, rd.1);
                next_reg += 1;
                substs.insert(*rd, new_reg);
                r.push(Assign { rd: new_reg, rval });
            }
            Sb { rs1, rs2 } => r.push(Sb {
                rs1: subst_reg(*rs1, &substs),
                rs2: subst_reg(*rs2, &substs),
            }),
            Sh { rs1, rs2 } => r.push(Sh {
                rs1: subst_reg(*rs1, &substs),
                rs2: subst_reg(*rs2, &substs),
            }),
            Sw { rs1, rs2 } => r.push(Sw {
                rs1: subst_reg(*rs1, &substs),
                rs2: subst_reg(*rs2, &substs),
            }),
            Sd { rs1, rs2 } => r.push(Sd {
                rs1: subst_reg(*rs1, &substs),
                rs2: subst_reg(*rs2, &substs),
            }),
            _ => {
                r.push(*ir);
            }
        }
    }

    r
}

//--------------------------------<|MERGE_RESOLUTION|>--- conflicted
+++ resolved
@@ -347,13 +347,8 @@
     }
 
     /// Returns the IR register that contains the guest reg
-<<<<<<< HEAD
-    fn ref_greg(&self, greg: &riscv::Reg) -> Reg {
-        *self.guest_regs.get(greg).unwrap()
-=======
     fn ref_greg(&self, greg: &riscv::Reg) -> IReg {
         self.guest_regs.get(greg).unwrap().clone()
->>>>>>> 41f57135
     }
 
     /// Call this when you want to mutate the value of a guest register.
@@ -1373,15 +1368,11 @@
     for r in &ranges {
         by_base.insert(
             r.base,
-<<<<<<< HEAD
-            (Reg(highest_reg, None), Reg(highest_reg + 1, None), *r),
-=======
             (
                 IReg(highest_reg, None),
                 IReg(highest_reg + 1, None),
                 r.clone(),
             ),
->>>>>>> 41f57135
         );
         highest_reg += 2;
     }
