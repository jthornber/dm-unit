use log::*;
use std::cell::RefCell;
use std::cmp::Reverse;
use std::collections::{BTreeMap, BTreeSet};
use std::fmt;
use std::rc::Rc;
use thiserror::Error;

use crate::emulator::ir::*;
use crate::emulator::memory::*;
<<<<<<< HEAD
use crate::emulator::riscv::{self, *};
=======
use crate::emulator::riscv::*;
>>>>>>> 41f57135

//-----------------------------

#[derive(Default)]
pub struct InstCache {
    basic_blocks: BTreeMap<u64, Rc<RefCell<BasicBlock>>>,
}

impl InstCache {
    pub fn new() -> Self {
        InstCache {
            basic_blocks: BTreeMap::new(),
        }
    }

    /// If loc occurs in any other block (eg, jumping back in a loop),
    /// that that block will be truncated.
    pub fn insert(&mut self, loc: u64, bb: BasicBlock) -> Rc<RefCell<BasicBlock>> {
        let r = Rc::new(RefCell::new(bb));
        self.basic_blocks.insert(loc, r.clone());
        r
    }

    pub fn get(&self, loc: u64) -> Option<Rc<RefCell<BasicBlock>>> {
        self.basic_blocks.get(&loc).cloned()
    }

    /// Removes any blocks that contain loc (there can be only one).
    pub fn invalidate(&mut self, _loc: u64) {}
}

//-----------------------------

pub struct BBStats {
    pub begin: Addr,
    pub end: Addr,
    pub hits: u64,
}

//-----------------------------

use riscv::Reg::*;

pub struct Stats {
    pub instrs: u64,
}

pub struct VM {
    reg: Vec<u64>,
    pub mem: Memory,
    breakpoints: BTreeSet<u64>,
    last_bp: Option<Addr>,
    pub stats: Stats,
    inst_cache: InstCache,
    next_bb_hits: u64,
    next_bb_misses: u64,
    jit: bool,
}

impl Drop for VM {
    fn drop(&mut self) {
        let hits = self.next_bb_hits as f64;
        let total = (self.next_bb_misses + self.next_bb_hits) as f64;
        let percent = (hits * 100.0) / total;
        debug!("next bb hits {:.0}%", percent);
    }
}

impl fmt::Display for VM {
    fn fmt(&self, f: &mut fmt::Formatter<'_>) -> fmt::Result {
        write!(
            f,
            r#"zero {:016x} ra {:016x} sp  {:016x} gp  {:016x}
tp   {:016x} t0 {:016x} t1  {:016x} t2  {:016x}
s0   {:016x} s1 {:016x} a0  {:016x} a1  {:016x}
a2   {:016x} a3 {:016x} a4  {:016x} a5  {:016x}
a6   {:016x} a7 {:016x} s2  {:016x} s3  {:016x}
s4   {:016x} s5 {:016x} s6  {:016x} s7  {:016x}
s8   {:016x} s9 {:016x} s10 {:016x} s11 {:016x}
t3   {:016x} t4 {:016x} t5  {:016x} t6  {:016x}
pc   {:016x}"#,
            self.reg(Zero),
            self.reg(Ra),
            self.reg(Sp),
            self.reg(Gp),
            self.reg(Tp),
            self.reg(T0),
            self.reg(T1),
            self.reg(T2),
            self.reg(S0),
            self.reg(S1),
            self.reg(A0),
            self.reg(A1),
            self.reg(A2),
            self.reg(A3),
            self.reg(A4),
            self.reg(A5),
            self.reg(A6),
            self.reg(A7),
            self.reg(S2),
            self.reg(S3),
            self.reg(S4),
            self.reg(S5),
            self.reg(S6),
            self.reg(S7),
            self.reg(S8),
            self.reg(S9),
            self.reg(S10),
            self.reg(S11),
            self.reg(T3),
            self.reg(T4),
            self.reg(T5),
            self.reg(T6),
            self.reg(PC)
        )
    }
}

#[derive(Error, Clone, Copy, Debug)]
pub enum VmErr {
    // FIXME: rename to MemoryError
    #[error("Bad memory access: {0:?}")]
    BadAccess(MemErr),

    #[error("Unable to decode instruction: {0}")]
    DecodeError(u32),

    #[error("Unimplemented instruction: {0:?}")]
    UnimplementedInstruction(Inst),

    #[error("ecall")]
    ECall,

    #[error("ebreak")]
    EBreak,

    #[error("User defined breakpoint")]
    Breakpoint,
}

pub type Result<T> = std::result::Result<T, VmErr>;

impl VM {
    pub fn new(mem: Memory, jit: bool) -> Self {
        VM {
            reg: vec![0; 33],
            mem,
            breakpoints: BTreeSet::new(),
            last_bp: None,
            stats: Stats { instrs: 0 },
            inst_cache: InstCache::new(),
            next_bb_hits: 0,
            next_bb_misses: 0,
            jit,
        }
    }

    pub fn setup_stack(&mut self, size: u64) -> Result<()> {
        // We put the stack just below the 4G mark.
        let top = 1 << 32;
        let base = top - size;
        self.mem
            .mmap_zeroes(Addr(base), Addr(top), PERM_READ | PERM_WRITE)
            .map_err(VmErr::BadAccess)?;
        self.set_reg(Sp, top);
        Ok(())
    }

    pub fn push(&mut self, v: u64) -> Result<()> {
        let sp = self.reg(riscv::Reg::Sp) - 8;
        let bytes = v.to_le_bytes();
        self.mem
            .write(Addr(sp), &bytes, 0)
            .map_err(VmErr::BadAccess)?;
        self.set_reg(Sp, sp);
        Ok(())
    }

    pub fn reg(&self, r: riscv::Reg) -> u64 {
        if r == Zero {
            0u64
        } else {
            self.reg[r as usize]
        }
    }

    pub fn set_reg(&mut self, r: riscv::Reg, v: u64) {
        if r != Zero {
            self.reg[r as usize] = v;
        }
    }

    pub fn set_pc(&mut self, loc: Addr) {
        self.reg[PC as usize] = loc.0;
    }

    pub fn inc_pc(&mut self, delta: u64) {
        self.reg[PC as usize] = self.pc().0.wrapping_add(delta);
    }

    pub fn pc(&self) -> Addr {
        Addr(self.reg[PC as usize])
    }

    pub fn branch(&mut self, pred: bool, dest: u64, pc_increment: u64) {
        if pred {
            self.set_reg(PC, dest);
        } else {
            self.inc_pc(pc_increment);
        }
    }

    fn deref_u32(&self, r: riscv::Reg) -> Result<u32> {
        let src = Addr(self.reg(r));
        let mut bytes = [0u8; 4];
        self.mem
            .read(src, &mut bytes, PERM_READ)
            .map_err(VmErr::BadAccess)?;
        Ok(u32::from_le_bytes(bytes))
    }

    fn deref_u64(&self, r: riscv::Reg) -> Result<u64> {
        let src = Addr(self.reg(r));
        let mut bytes = [0u8; 8];
        self.mem
            .read(src, &mut bytes, PERM_READ)
            .map_err(VmErr::BadAccess)?;
        Ok(u64::from_le_bytes(bytes))
    }

    fn set_deref_u32(&mut self, dest: riscv::Reg, v: u32) -> Result<()> {
        let dest = Addr(self.reg(dest));
        let bytes = v.to_le_bytes();
        self.mem
            .write(dest, &bytes, PERM_WRITE)
            .map_err(VmErr::BadAccess)
    }

    fn set_deref_u64(&mut self, dest: riscv::Reg, v: u64) -> Result<()> {
        let dest = Addr(self.reg(dest));
        let bytes = v.to_le_bytes();
        self.mem
            .write(dest, &bytes, PERM_WRITE)
            .map_err(VmErr::BadAccess)
    }

    fn amo_op_u32<F: FnOnce(u32, u32) -> u32>(
        &mut self,
        rd: riscv::Reg,
        rs1: riscv::Reg,
        rs2: riscv::Reg,
        f: F,
    ) -> Result<()> {
        let t = self.deref_u32(rs1)?;
        self.set_deref_u32(rs1, f(t, self.reg(rs2) as u32))?;
        self.set_reg(rd, t as i32 as i64 as u64);
        Ok(())
    }

    fn amo_op_u64<F: FnOnce(u64, u64) -> u64>(
        &mut self,
        rd: riscv::Reg,
        rs1: riscv::Reg,
        rs2: riscv::Reg,
        f: F,
    ) -> Result<()> {
        let t = self.deref_u64(rs1)?;
        self.set_deref_u64(rs1, f(t, self.reg(rs2)))?;
        self.set_reg(rd, t);
        Ok(())
    }

    // executes an ad-hoc 'ret' instruction after putting a return value in A0.  Useful for breakpoints.
    pub fn ret(&mut self, v: u64) {
        self.set_reg(A0, v);
        self.set_reg(PC, self.reg(Ra))
    }

    // Pushes a register onto the stack
    pub fn push_reg(&mut self, rd: riscv::Reg) -> Result<()> {
        // addi sp,sp,-8
        self.set_reg(Sp, self.reg(Sp).wrapping_add(-8i64 as u64));

        // sd r,0(sp)
        let dest = Addr(self.reg(Sp));
        let v = self.reg(rd);
        let bytes = v.to_le_bytes();
        self.mem
            .write(dest, &bytes, PERM_WRITE)
            .map_err(VmErr::BadAccess)?;
        Ok(())
    }

    // Pops the stack into a register
    pub fn pop_reg(&mut self, rd: riscv::Reg) -> Result<()> {
        // ld r,0(sp)
        let src = Addr(self.reg(Sp));
        let mut bytes = [0u8; 8];
        self.mem
            .read(src, &mut bytes, PERM_READ)
            .map_err(VmErr::BadAccess)?;
        self.set_reg(rd, i64::from_le_bytes(bytes) as u64);

        // addi sp,sp,8
        self.set_reg(Sp, self.reg(Sp).wrapping_add(8u64));
        Ok(())
    }

    pub fn step(&mut self, inst: Inst, pc_increment: u64) -> Result<()> {
        let pc = self.pc();
        self.stats.instrs += 1;

        use Inst::*;
        match inst {
            Lui { rd, imm } => {
                self.set_reg(rd, (imm << 12) as i64 as u64);
                self.inc_pc(pc_increment);
            }
            Auipc { rd, imm } => {
                self.set_reg(rd, pc.0.wrapping_add((imm << 12) as i64 as u64));
                self.inc_pc(pc_increment);
            }
            Jal { rd, imm } => {
                let dest = pc.0.wrapping_add(imm as i64 as u64);
                let ret = pc.0.wrapping_add(pc_increment);

                self.set_reg(PC, dest);
                self.set_reg(rd, ret);
            }
            Jalr { rd, rs, imm } => {
                let dest = self.reg(rs).wrapping_add(imm as i64 as u64);
                let ret = pc.0.wrapping_add(pc_increment);

                self.set_reg(rd, ret);
                self.set_reg(PC, dest);
            }
            Beq { rs1, rs2, imm } => {
                let dest = self.pc().0.wrapping_add(imm as i64 as u64);
                self.branch(self.reg(rs1) == self.reg(rs2), dest, pc_increment);
            }
            Bne { rs1, rs2, imm } => {
                let dest = self.pc().0.wrapping_add(imm as i64 as u64);
                self.branch(self.reg(rs1) != self.reg(rs2), dest, pc_increment);
            }
            Blt { rs1, rs2, imm } => {
                let dest = self.pc().0.wrapping_add(imm as i64 as u64);
                self.branch(
                    (self.reg(rs1) as i64) < (self.reg(rs2) as i64),
                    dest,
                    pc_increment,
                );
            }
            Bge { rs1, rs2, imm } => {
                let dest = self.pc().0.wrapping_add(imm as i64 as u64);
                self.branch(
                    (self.reg(rs1) as i64) >= (self.reg(rs2) as i64),
                    dest,
                    pc_increment,
                );
            }
            Bltu { rs1, rs2, imm } => {
                let dest = self.pc().0.wrapping_add(imm as i64 as u64);
                self.branch(self.reg(rs1) < self.reg(rs2), dest, pc_increment);
            }
            Bgeu { rs1, rs2, imm } => {
                let dest = self.pc().0.wrapping_add(imm as i64 as u64);
                self.branch(self.reg(rs1) >= self.reg(rs2), dest, pc_increment);
            }
            Lb { rd, rs, imm } => {
                let src = Addr(self.reg(rs).wrapping_add(imm as i64 as u64));
                let v = self
                    .mem
                    .read_into::<i8>(src, PERM_READ)
                    .map_err(VmErr::BadAccess)?;
                self.set_reg(rd, v as i64 as u64);
                self.inc_pc(pc_increment);
            }
            Lh { rd, rs, imm } => {
                let src = Addr(self.reg(rs).wrapping_add(imm as i64 as u64));
                let v = self
                    .mem
                    .read_into::<i16>(src, PERM_READ)
                    .map_err(VmErr::BadAccess)?;
                self.set_reg(rd, v as i64 as u64);
                self.inc_pc(pc_increment);
            }
            Lw { rd, rs, imm } => {
                let src = Addr(self.reg(rs).wrapping_add(imm as i64 as u64));
                let v = self
                    .mem
                    .read_into::<i32>(src, PERM_READ)
                    .map_err(VmErr::BadAccess)?;
                self.set_reg(rd, v as i64 as u64);
                self.inc_pc(pc_increment);
            }
            Ld { rd, rs, imm } => {
                let src = Addr(self.reg(rs).wrapping_add(imm as i64 as u64));
                let v = self
                    .mem
                    .read_into::<i64>(src, PERM_READ)
                    .map_err(VmErr::BadAccess)?;
                self.set_reg(rd, v as u64);
                self.inc_pc(pc_increment);
            }
            Lbu { rd, rs, imm } => {
                let src = Addr(self.reg(rs).wrapping_add(imm as i64 as u64));
                let v = self
                    .mem
                    .read_into::<u8>(src, PERM_READ)
                    .map_err(VmErr::BadAccess)?;
                self.set_reg(rd, v as u64);
                self.inc_pc(pc_increment);
            }
            Lhu { rd, rs, imm } => {
                let src = Addr(self.reg(rs).wrapping_add(imm as i64 as u64));
                let v = self
                    .mem
                    .read_into::<u16>(src, PERM_READ)
                    .map_err(VmErr::BadAccess)?;
                self.set_reg(rd, v as u64);
                self.inc_pc(pc_increment);
            }
            Lwu { rd, rs, imm } => {
                let src = Addr(self.reg(rs).wrapping_add(imm as i64 as u64));
                let v = self
                    .mem
                    .read_into::<u32>(src, PERM_READ)
                    .map_err(VmErr::BadAccess)?;
                self.set_reg(rd, v as u64);
                self.inc_pc(pc_increment);
            }
            Sb { rs1, rs2, imm } => {
                let dest = Addr(self.reg(rs1).wrapping_add(imm as i64 as u64));
                let v = self.reg(rs2) as u8;
                self.mem
                    .write_out::<u8>(v, dest, PERM_WRITE)
                    .map_err(VmErr::BadAccess)?;
                self.inc_pc(pc_increment);
            }
            Sh { rs1, rs2, imm } => {
                let dest = Addr(self.reg(rs1).wrapping_add(imm as i64 as u64));
                let v = self.reg(rs2) as u16;
                self.mem
                    .write_out::<u16>(v, dest, PERM_WRITE)
                    .map_err(VmErr::BadAccess)?;
                self.inc_pc(pc_increment);
            }
            Sw { rs1, rs2, imm } => {
                let dest = Addr(self.reg(rs1).wrapping_add(imm as i64 as u64));
                let v = self.reg(rs2) as u32;
                self.mem
                    .write_out::<u32>(v, dest, PERM_WRITE)
                    .map_err(VmErr::BadAccess)?;
                self.inc_pc(pc_increment);
            }
            Sd { rs1, rs2, imm } => {
                let dest = Addr(self.reg(rs1).wrapping_add(imm as i64 as u64));
                let v = self.reg(rs2);
                self.mem
                    .write_out::<u64>(v, dest, PERM_WRITE)
                    .map_err(VmErr::BadAccess)?;
                self.inc_pc(pc_increment);
            }
            Addi { rd, rs, imm } => {
                self.set_reg(rd, self.reg(rs).wrapping_add(imm as i64 as u64));
                self.inc_pc(pc_increment);
            }
            Addiw { rd, rs, imm } => {
                let rs = self.reg(rs) as u32;
                self.set_reg(rd, rs.wrapping_add(imm as u32) as i32 as i64 as u64);
                self.inc_pc(pc_increment);
            }
            Slti { rd, rs, imm } => {
                let v = if (self.reg(rs) as i64) < (imm as i64) {
                    1
                } else {
                    0
                };
                self.set_reg(rd, v);
                self.inc_pc(pc_increment);
            }
            Sltiu { rd, rs, imm } => {
                let v = if self.reg(rs) < (imm as u64) { 1 } else { 0 };
                self.set_reg(rd, v);
                self.inc_pc(pc_increment);
            }
            Xori { rd, rs, imm } => {
                self.set_reg(rd, self.reg(rs) ^ (imm as i64 as u64));
                self.inc_pc(pc_increment);
            }
            Ori { rd, rs, imm } => {
                self.set_reg(rd, self.reg(rs) | (imm as i64 as u64));
                self.inc_pc(pc_increment);
            }
            Andi { rd, rs, imm } => {
                self.set_reg(rd, self.reg(rs) & (imm as i64 as u64));
                self.inc_pc(pc_increment);
            }
            Slli { rd, rs, shamt } => {
                self.set_reg(rd, self.reg(rs) << shamt);
                self.inc_pc(pc_increment);
            }
            Srli { rd, rs, shamt } => {
                self.set_reg(rd, self.reg(rs) >> shamt);
                self.inc_pc(pc_increment);
            }
            Srai { rd, rs, shamt } => {
                self.set_reg(rd, ((self.reg(rs) as i64) >> shamt) as u64);
                self.inc_pc(pc_increment);
            }
            Add { rd, rs1, rs2 } => {
                self.set_reg(rd, self.reg(rs1).wrapping_add(self.reg(rs2)));
                self.inc_pc(pc_increment);
            }
            Sub { rd, rs1, rs2 } => {
                self.set_reg(rd, self.reg(rs1).wrapping_sub(self.reg(rs2)));
                self.inc_pc(pc_increment);
            }
            Sll { rd, rs1, rs2 } => {
                let shamt = self.reg(rs2) & 0b111111;
                self.set_reg(rd, self.reg(rs1) << shamt);
                self.inc_pc(pc_increment);
            }
            Slt { rd, rs1, rs2 } => {
                let v = if (self.reg(rs1) as i64) < (self.reg(rs2) as i64) {
                    1
                } else {
                    0
                };
                self.set_reg(rd, v);
                self.inc_pc(pc_increment);
            }
            Sltu { rd, rs1, rs2 } => {
                let v = if self.reg(rs1) < self.reg(rs2) { 1 } else { 0 };
                self.set_reg(rd, v);
                self.inc_pc(pc_increment);
            }
            Xor { rd, rs1, rs2 } => {
                self.set_reg(rd, self.reg(rs1) ^ self.reg(rs2));
                self.inc_pc(pc_increment);
            }
            Srl { rd, rs1, rs2 } => {
                let shamt = self.reg(rs2) & 0b111111;
                self.set_reg(rd, self.reg(rs1) >> shamt);
                self.inc_pc(pc_increment);
            }
            Sra { rd, rs1, rs2 } => {
                let shamt = self.reg(rs2) & 0b111111;
                self.set_reg(rd, ((self.reg(rs1) as i64) >> shamt) as u64);
                self.inc_pc(pc_increment);
            }
            Or { rd, rs1, rs2 } => {
                self.set_reg(rd, self.reg(rs1) | self.reg(rs2));
                self.inc_pc(pc_increment);
            }
            And { rd, rs1, rs2 } => {
                self.set_reg(rd, self.reg(rs1) & self.reg(rs2));
                self.inc_pc(pc_increment);
            }
            Slliw { rd, rs, shamt } => {
                let rs = self.reg(rs) as i32;
                self.set_reg(rd, (rs << shamt) as i64 as u64);
                self.inc_pc(pc_increment);
            }
            Srliw { rd, rs, shamt } => {
                let rs = self.reg(rs) as u32;
                self.set_reg(rd, (rs >> shamt) as i32 as i64 as u64);
                self.inc_pc(pc_increment);
            }
            Sraiw { rd, rs, shamt } => {
                let rs = self.reg(rs) as i32;
                self.set_reg(rd, (rs >> shamt) as i64 as u64);
                self.inc_pc(pc_increment);
            }
            Addw { rd, rs1, rs2 } => {
                let rs1 = self.reg(rs1) as u32;
                let rs2 = self.reg(rs2) as u32;
                self.set_reg(rd, rs1.wrapping_add(rs2) as i32 as i64 as u64);
                self.inc_pc(pc_increment);
            }
            Subw { rd, rs1, rs2 } => {
                let rs1 = self.reg(rs1) as u32;
                let rs2 = self.reg(rs2) as u32;
                self.set_reg(rd, rs1.wrapping_sub(rs2) as i32 as i64 as u64);
                self.inc_pc(pc_increment);
            }
            Sllw { rd, rs1, rs2 } => {
                let rs1 = self.reg(rs1) as u32;
                let rs2 = self.reg(rs2) as u32;
                let shamt = rs2 & 0b11111;
                self.set_reg(rd, (rs1 << shamt) as i32 as i64 as u64);
                self.inc_pc(pc_increment);
            }
            Srlw { rd, rs1, rs2 } => {
                let rs1 = self.reg(rs1) as u32;
                let rs2 = self.reg(rs2) as u32;
                let shamt = rs2 & 0b11111;
                self.set_reg(rd, (rs1 >> shamt) as i32 as i64 as u64);
                self.inc_pc(pc_increment);
            }
            Sraw { rd, rs1, rs2 } => {
                let rs1 = self.reg(rs1) as u32;
                let rs2 = self.reg(rs2) as u32;
                let shamt = rs2 & 0b11111;
                self.set_reg(rd, ((rs1 as i32) >> shamt) as i64 as u64);
                self.inc_pc(pc_increment);
            }
            Mul { rd, rs1, rs2 } => {
                let rs1 = self.reg(rs1);
                let rs2 = self.reg(rs2);
                self.set_reg(rd, rs1.wrapping_mul(rs2));
                self.inc_pc(pc_increment);
            }

            Mulh { rd, rs1, rs2 } => {
                let rs1 = self.reg(rs1) as i64 as u128;
                let rs2 = self.reg(rs2) as i64 as u128;
                self.set_reg(rd, (rs1.wrapping_mul(rs2) >> 64) as u64);
                self.inc_pc(pc_increment);
            }
            Mulhsu { rd, rs1, rs2 } => {
                let rs1 = self.reg(rs1) as i64 as u128;
                let rs2 = self.reg(rs2) as u128;
                self.set_reg(rd, (rs1.wrapping_mul(rs2) >> 64) as u64);
                self.inc_pc(pc_increment);
            }
            Mulhu { rd, rs1, rs2 } => {
                let rs1 = self.reg(rs1) as u128;
                let rs2 = self.reg(rs2) as u128;
                self.set_reg(rd, (rs1.wrapping_mul(rs2) >> 64) as u64);
                self.inc_pc(pc_increment);
            }
            Div { rd, rs1, rs2 } => {
                let rs1 = self.reg(rs1) as i64;
                let rs2 = self.reg(rs2) as i64;
                let v = if rs2 == 0 { -1 } else { rs1.wrapping_div(rs2) };
                self.set_reg(rd, v as u64);
                self.inc_pc(pc_increment);
            }
            Divu { rd, rs1, rs2 } => {
                let rs1 = self.reg(rs1);
                let rs2 = self.reg(rs2);
                let v = if rs2 == 0 {
                    core::u64::MAX
                } else {
                    rs1.wrapping_div(rs2)
                };
                self.set_reg(rd, v);
                self.inc_pc(pc_increment);
            }
            Rem { rd, rs1, rs2 } => {
                let rs1 = self.reg(rs1) as i64;
                let rs2 = self.reg(rs2) as i64;
                let v = if rs2 == 0 { rs1 } else { rs1.wrapping_rem(rs2) };
                self.set_reg(rd, v as u64);
                self.inc_pc(pc_increment);
            }
            Remu { rd, rs1, rs2 } => {
                let rs1 = self.reg(rs1);
                let rs2 = self.reg(rs2);
                let v = if rs2 == 0 { rs1 } else { rs1.wrapping_rem(rs2) };
                self.set_reg(rd, v);
                self.inc_pc(pc_increment);
            }
            Mulw { rd, rs1, rs2 } => {
                let rs1 = self.reg(rs1) as u32;
                let rs2 = self.reg(rs2) as u32;
                let v = rs1.wrapping_mul(rs2);
                self.set_reg(rd, v as i32 as u64);
                self.inc_pc(pc_increment);
            }
            Divw { rd, rs1, rs2 } => {
                let rs1 = self.reg(rs1) as i32;
                let rs2 = self.reg(rs2) as i32;
                let v = if rs2 == 0 { -1 } else { rs1.wrapping_div(rs2) };
                self.set_reg(rd, v as u64);
                self.inc_pc(pc_increment);
            }
            Divuw { rd, rs1, rs2 } => {
                let rs1 = self.reg(rs1) as u32;
                let rs2 = self.reg(rs2) as u32;
                let v = if rs2 == 0 {
                    core::u32::MAX
                } else {
                    rs1.wrapping_div(rs2)
                };
                self.set_reg(rd, v as i32 as u64);
                self.inc_pc(pc_increment);
            }
            Remw { rd, rs1, rs2 } => {
                let rs1 = self.reg(rs1) as i32;
                let rs2 = self.reg(rs2) as i32;
                let v = if rs2 == 0 { rs1 } else { rs1.wrapping_rem(rs2) };
                self.set_reg(rd, v as u64);
                self.inc_pc(pc_increment);
            }
            Remuw { rd, rs1, rs2 } => {
                let rs1 = self.reg(rs1);
                let rs2 = self.reg(rs2);
                let v = if rs2 == 0 { rs1 } else { rs1.wrapping_rem(rs2) };
                self.set_reg(rd, v as i32 as u64);
                self.inc_pc(pc_increment);
            }
            Fence {} => {
                self.inc_pc(pc_increment);
            }
            Fencei {} => {
                self.inc_pc(pc_increment);
            }

            Lrw { rd, rs } => {
                self.set_reg(rd, self.deref_u32(rs)? as i32 as i64 as u64);
                self.inc_pc(pc_increment);
            }
            Scw { rd, rs1, rs2 } => {
                self.set_deref_u32(rs1, self.reg(rs2) as u32)?;
                self.set_reg(rd, 0);
                self.inc_pc(pc_increment);
            }
            Amoswapw { rd, rs1, rs2 } => {
                let t = self.deref_u32(rs1)?;
                self.set_deref_u32(rs1, self.reg(rs2) as u32)?;
                self.set_reg(rd, t as i32 as u32 as u64);
                self.inc_pc(pc_increment);
            }
            Amoaddw { rd, rs1, rs2 } => {
                self.amo_op_u32(rd, rs1, rs2, |l, r| l + r)?;
                self.inc_pc(pc_increment);
            }
            Amoxorw { rd, rs1, rs2 } => {
                self.amo_op_u32(rd, rs1, rs2, |l, r| l ^ r)?;
                self.inc_pc(pc_increment);
            }
            Amoandw { rd, rs1, rs2 } => {
                self.amo_op_u32(rd, rs1, rs2, |l, r| l & r)?;
                self.inc_pc(pc_increment);
            }
            Amoorw { rd, rs1, rs2 } => {
                self.amo_op_u32(rd, rs1, rs2, |l, r| l | r)?;
                self.inc_pc(pc_increment);
            }
            Amominw { rd, rs1, rs2 } => {
                self.amo_op_u32(rd, rs1, rs2, |l, r| i32::min(l as i32, r as i32) as u32)?;
                self.inc_pc(pc_increment);
            }
            Amomaxw { rd, rs1, rs2 } => {
                self.amo_op_u32(rd, rs1, rs2, |l, r| i32::max(l as i32, r as i32) as u32)?;
                self.inc_pc(pc_increment);
            }
            Amominuw { rd, rs1, rs2 } => {
                self.amo_op_u32(rd, rs1, rs2, u32::min)?;
                self.inc_pc(pc_increment);
            }
            Amomaxuw { rd, rs1, rs2 } => {
                self.amo_op_u32(rd, rs1, rs2, u32::max)?;
                self.inc_pc(pc_increment);
            }
            Lrd { rd, rs } => {
                self.set_reg(rd, self.deref_u64(rs)? as i64 as u64);
                self.inc_pc(pc_increment);
            }
            Scd { rd, rs1, rs2 } => {
                self.set_deref_u64(rs1, self.reg(rs2))?;
                self.set_reg(rd, 0);
                self.inc_pc(pc_increment);
            }
            Amoswapd { rd, rs1, rs2 } => {
                let t = self.deref_u64(rs1)?;
                self.set_deref_u64(rs1, self.reg(rs2))?;
                self.set_reg(rd, t);
                self.inc_pc(pc_increment);
            }
            Amoaddd { rd, rs1, rs2 } => {
                self.amo_op_u64(rd, rs1, rs2, |l, r| l + r)?;
                self.inc_pc(pc_increment);
            }
            Amoxord { rd, rs1, rs2 } => {
                self.amo_op_u64(rd, rs1, rs2, |l, r| l ^ r)?;
                self.inc_pc(pc_increment);
            }
            Amoandd { rd, rs1, rs2 } => {
                self.amo_op_u64(rd, rs1, rs2, |l, r| l & r)?;
                self.inc_pc(pc_increment);
            }
            Amoord { rd, rs1, rs2 } => {
                self.amo_op_u64(rd, rs1, rs2, |l, r| l | r)?;
                self.inc_pc(pc_increment);
            }
            Amomind { rd, rs1, rs2 } => {
                self.amo_op_u64(rd, rs1, rs2, |l, r| i64::min(l as i64, r as i64) as u64)?;
                self.inc_pc(pc_increment);
            }
            Amomaxd { rd, rs1, rs2 } => {
                self.amo_op_u64(rd, rs1, rs2, |l, r| i64::max(l as i64, r as i64) as u64)?;
                self.inc_pc(pc_increment);
            }
            Amominud { rd, rs1, rs2 } => {
                self.amo_op_u64(rd, rs1, rs2, u64::min)?;
                self.inc_pc(pc_increment);
            }
            Amomaxud { rd, rs1, rs2 } => {
                self.amo_op_u64(rd, rs1, rs2, u64::max)?;
                self.inc_pc(pc_increment);
            }
            Ecall => {
                return Err(VmErr::ECall);
            }
            Ebreak => {
                return Err(VmErr::EBreak);
            }
        }

        Ok(())
    }

    fn find_bb(&mut self) -> Result<Rc<RefCell<BasicBlock>>> {
        let pc = self.pc();
        let bb = match self.inst_cache.get(pc.0) {
            None => {
                let bb = self
                    .mem
                    .read_some(pc, PERM_EXEC, |bytes| {
                        decode_basic_block(pc.0, bytes, 100, &self.breakpoints)
                            .map_err(VmErr::DecodeError)
                    })
                    .map_err(VmErr::BadAccess)?;

                self.inst_cache.insert(pc.0, bb?)
            }
            Some(bb) => bb,
        };

        Ok(bb)
    }

    fn follow_or_find_bb(
        &mut self,
        prev_bb: &Option<Rc<RefCell<BasicBlock>>>,
    ) -> Result<Rc<RefCell<BasicBlock>>> {
        let pc = self.pc();
        if let Some(prev_bb) = prev_bb {
            let prev_bb = prev_bb.borrow();
            if let Some(next) = prev_bb.next.upgrade() {
                if next.borrow().begin == pc.0 {
                    self.next_bb_hits += 1;
                    return Ok(next);
                }
            }
        }

        self.next_bb_misses += 1;
        self.find_bb()
    }

    fn run_ir(&mut self, _ir: &[IR]) -> Result<()> {
        todo!();
    }

    fn run_riscv(&mut self, instrs: &[(Inst, u8)]) -> Result<()> {
        for (inst, width) in instrs {
            // debug!("{:08x}: {}", addr, inst);
            self.step(*inst, *width as u64)?;
        }

        Ok(())
    }

    fn exec_bb(&mut self, bb: &Rc<RefCell<BasicBlock>>) -> Result<()> {
        let pc = self.pc();
        let mut bb = bb.borrow_mut();
        if bb.breakpoint {
            if self.last_bp.is_none() || self.last_bp.unwrap() != pc {
                self.last_bp = Some(pc);
                return Err(VmErr::Breakpoint);
            }
        } else if self.last_bp.is_some() && pc != self.last_bp.unwrap() {
            self.last_bp = None;
        }

        bb.hits += 1;

        if self.jit && bb.hits > 100 && bb.instrs.len() >= 4 && bb.ir.is_none() {
            /*
            debug!("riscv ({} instructions):", bb.instrs.len());
            for (inst, _width) in &bb.instrs {
                debug!("    {}", inst);
            }
            */

            let ir = renumber(&to_ir(&bb.instrs, true));
            /*
            debug!("ir ({} instructions):", ir.len());
            for inst in &ir {
                debug!("    {}", inst);
            }
            */

            bb.ir = Some(ir);
        }

        if let Some(ir) = &bb.ir {
            self.run_ir(ir)?;
        } else {
            self.run_riscv(&bb.instrs)?;
        }

        Ok(())
    }

    pub fn run(&mut self) -> Result<()> {
        let mut prev_bb: Option<Rc<RefCell<BasicBlock>>> = None;
        loop {
            let bb = self.follow_or_find_bb(&prev_bb)?;

            if let Some(prev_bb) = prev_bb {
                let mut prev_bb = prev_bb.borrow_mut();
                prev_bb.next = Rc::downgrade(&bb);
            }

            self.exec_bb(&bb)?;
            prev_bb = Some(bb);
        }
    }

    pub fn add_breakpoint(&mut self, loc: Addr) {
        self.breakpoints.insert(loc.0);
        self.inst_cache.invalidate(loc.0);
    }

    pub fn rm_breakpoint(&mut self, loc: Addr) -> bool {
        self.inst_cache.invalidate(loc.0);
        self.breakpoints.remove(&loc.0)
    }

    pub fn get_hot_basic_blocks(&self) -> Vec<BBStats> {
        let mut stats = Vec::with_capacity(self.inst_cache.basic_blocks.len());

        for (_, bb) in &self.inst_cache.basic_blocks {
            let bb = bb.borrow();
            stats.push(BBStats {
                begin: Addr(bb.begin),
                end: Addr(bb.end),
                hits: bb.hits,
            });
        }

        stats.sort_by_key(|bbs| Reverse(bbs.hits));
        stats
    }

    pub fn get_bb_stats(&self, ptr: Addr) -> Option<BBStats> {
        self.inst_cache.basic_blocks.get(&ptr.0).map(|bb| {
            let bb = bb.borrow();
            BBStats {
                begin: Addr(bb.begin),
                end: Addr(bb.end),
                hits: bb.hits,
            }
        })
    }
}

//------------------------<|MERGE_RESOLUTION|>--- conflicted
+++ resolved
@@ -8,11 +8,7 @@
 
 use crate::emulator::ir::*;
 use crate::emulator::memory::*;
-<<<<<<< HEAD
-use crate::emulator::riscv::{self, *};
-=======
 use crate::emulator::riscv::*;
->>>>>>> 41f57135
 
 //-----------------------------
 
@@ -54,7 +50,7 @@
 
 //-----------------------------
 
-use riscv::Reg::*;
+use Reg::*;
 
 pub struct Stats {
     pub instrs: u64,
@@ -182,7 +178,7 @@
     }
 
     pub fn push(&mut self, v: u64) -> Result<()> {
-        let sp = self.reg(riscv::Reg::Sp) - 8;
+        let sp = self.reg(Reg::Sp) - 8;
         let bytes = v.to_le_bytes();
         self.mem
             .write(Addr(sp), &bytes, 0)
@@ -191,7 +187,7 @@
         Ok(())
     }
 
-    pub fn reg(&self, r: riscv::Reg) -> u64 {
+    pub fn reg(&self, r: Reg) -> u64 {
         if r == Zero {
             0u64
         } else {
@@ -199,7 +195,7 @@
         }
     }
 
-    pub fn set_reg(&mut self, r: riscv::Reg, v: u64) {
+    pub fn set_reg(&mut self, r: Reg, v: u64) {
         if r != Zero {
             self.reg[r as usize] = v;
         }
@@ -225,7 +221,7 @@
         }
     }
 
-    fn deref_u32(&self, r: riscv::Reg) -> Result<u32> {
+    fn deref_u32(&self, r: Reg) -> Result<u32> {
         let src = Addr(self.reg(r));
         let mut bytes = [0u8; 4];
         self.mem
@@ -234,7 +230,7 @@
         Ok(u32::from_le_bytes(bytes))
     }
 
-    fn deref_u64(&self, r: riscv::Reg) -> Result<u64> {
+    fn deref_u64(&self, r: Reg) -> Result<u64> {
         let src = Addr(self.reg(r));
         let mut bytes = [0u8; 8];
         self.mem
@@ -243,7 +239,7 @@
         Ok(u64::from_le_bytes(bytes))
     }
 
-    fn set_deref_u32(&mut self, dest: riscv::Reg, v: u32) -> Result<()> {
+    fn set_deref_u32(&mut self, dest: Reg, v: u32) -> Result<()> {
         let dest = Addr(self.reg(dest));
         let bytes = v.to_le_bytes();
         self.mem
@@ -251,7 +247,7 @@
             .map_err(VmErr::BadAccess)
     }
 
-    fn set_deref_u64(&mut self, dest: riscv::Reg, v: u64) -> Result<()> {
+    fn set_deref_u64(&mut self, dest: Reg, v: u64) -> Result<()> {
         let dest = Addr(self.reg(dest));
         let bytes = v.to_le_bytes();
         self.mem
@@ -261,9 +257,9 @@
 
     fn amo_op_u32<F: FnOnce(u32, u32) -> u32>(
         &mut self,
-        rd: riscv::Reg,
-        rs1: riscv::Reg,
-        rs2: riscv::Reg,
+        rd: Reg,
+        rs1: Reg,
+        rs2: Reg,
         f: F,
     ) -> Result<()> {
         let t = self.deref_u32(rs1)?;
@@ -274,9 +270,9 @@
 
     fn amo_op_u64<F: FnOnce(u64, u64) -> u64>(
         &mut self,
-        rd: riscv::Reg,
-        rs1: riscv::Reg,
-        rs2: riscv::Reg,
+        rd: Reg,
+        rs1: Reg,
+        rs2: Reg,
         f: F,
     ) -> Result<()> {
         let t = self.deref_u64(rs1)?;
@@ -292,7 +288,7 @@
     }
 
     // Pushes a register onto the stack
-    pub fn push_reg(&mut self, rd: riscv::Reg) -> Result<()> {
+    pub fn push_reg(&mut self, rd: Reg) -> Result<()> {
         // addi sp,sp,-8
         self.set_reg(Sp, self.reg(Sp).wrapping_add(-8i64 as u64));
 
@@ -307,14 +303,14 @@
     }
 
     // Pops the stack into a register
-    pub fn pop_reg(&mut self, rd: riscv::Reg) -> Result<()> {
+    pub fn pop_reg(&mut self, rd: Reg) -> Result<()> {
         // ld r,0(sp)
         let src = Addr(self.reg(Sp));
         let mut bytes = [0u8; 8];
         self.mem
             .read(src, &mut bytes, PERM_READ)
             .map_err(VmErr::BadAccess)?;
-        self.set_reg(rd, i64::from_le_bytes(bytes) as u64);
+        self.set_reg(rd, i64::from_le_bytes(bytes) as i64 as u64);
 
         // addi sp,sp,8
         self.set_reg(Sp, self.reg(Sp).wrapping_add(8u64));
@@ -495,7 +491,11 @@
                 self.inc_pc(pc_increment);
             }
             Sltiu { rd, rs, imm } => {
-                let v = if self.reg(rs) < (imm as u64) { 1 } else { 0 };
+                let v = if (self.reg(rs) as u64) < (imm as u64) {
+                    1
+                } else {
+                    0
+                };
                 self.set_reg(rd, v);
                 self.inc_pc(pc_increment);
             }
@@ -574,7 +574,7 @@
             }
             Slliw { rd, rs, shamt } => {
                 let rs = self.reg(rs) as i32;
-                self.set_reg(rd, (rs << shamt) as i64 as u64);
+                self.set_reg(rd, (rs << shamt) as i32 as i64 as u64);
                 self.inc_pc(pc_increment);
             }
             Srliw { rd, rs, shamt } => {
@@ -584,7 +584,7 @@
             }
             Sraiw { rd, rs, shamt } => {
                 let rs = self.reg(rs) as i32;
-                self.set_reg(rd, (rs >> shamt) as i64 as u64);
+                self.set_reg(rd, ((rs as i32) >> shamt) as i64 as u64);
                 self.inc_pc(pc_increment);
             }
             Addw { rd, rs1, rs2 } => {
@@ -635,13 +635,13 @@
             }
             Mulhsu { rd, rs1, rs2 } => {
                 let rs1 = self.reg(rs1) as i64 as u128;
-                let rs2 = self.reg(rs2) as u128;
+                let rs2 = self.reg(rs2) as u64 as u128;
                 self.set_reg(rd, (rs1.wrapping_mul(rs2) >> 64) as u64);
                 self.inc_pc(pc_increment);
             }
             Mulhu { rd, rs1, rs2 } => {
-                let rs1 = self.reg(rs1) as u128;
-                let rs2 = self.reg(rs2) as u128;
+                let rs1 = self.reg(rs1) as u64 as u128;
+                let rs2 = self.reg(rs2) as u64 as u128;
                 self.set_reg(rd, (rs1.wrapping_mul(rs2) >> 64) as u64);
                 self.inc_pc(pc_increment);
             }
@@ -680,7 +680,7 @@
             Mulw { rd, rs1, rs2 } => {
                 let rs1 = self.reg(rs1) as u32;
                 let rs2 = self.reg(rs2) as u32;
-                let v = rs1.wrapping_mul(rs2);
+                let v = (rs1 as u32).wrapping_mul(rs2 as u32);
                 self.set_reg(rd, v as i32 as u64);
                 self.inc_pc(pc_increment);
             }
@@ -688,7 +688,7 @@
                 let rs1 = self.reg(rs1) as i32;
                 let rs2 = self.reg(rs2) as i32;
                 let v = if rs2 == 0 { -1 } else { rs1.wrapping_div(rs2) };
-                self.set_reg(rd, v as u64);
+                self.set_reg(rd, v as i32 as u64);
                 self.inc_pc(pc_increment);
             }
             Divuw { rd, rs1, rs2 } => {
@@ -706,7 +706,7 @@
                 let rs1 = self.reg(rs1) as i32;
                 let rs2 = self.reg(rs2) as i32;
                 let v = if rs2 == 0 { rs1 } else { rs1.wrapping_rem(rs2) };
-                self.set_reg(rd, v as u64);
+                self.set_reg(rd, v as i32 as u64);
                 self.inc_pc(pc_increment);
             }
             Remuw { rd, rs1, rs2 } => {
