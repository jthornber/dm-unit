extern crate dm_unit;
extern crate log;

use dm_unit::test_runner::*;
use dm_unit::tests::block_manager;
use dm_unit::tests::btree;
use dm_unit::tests::cache;
use dm_unit::tests::space_map_disk;
<<<<<<< HEAD
use dm_unit::tests::thinp;
use dm_unit::tests::thinp2;
=======
>>>>>>> 553838b2
use dm_unit::tests::space_map_metadata;
use dm_unit::tests::thinp;

use anyhow::Result;
use clap::{App, Arg};
use regex::Regex;
use std::path::Path;

//-------------------------------

fn register_tests(runner: &mut TestRunner) -> Result<()> {
    block_manager::register_tests(runner)?;
    btree::register_tests(runner)?;
    cache::register_tests(runner)?;
    space_map_disk::register_tests(runner)?;
    space_map_metadata::register_tests(runner)?;
    thinp::register_tests(runner)?;
<<<<<<< HEAD
    thinp2::register_tests(runner)?;
    
=======

>>>>>>> 553838b2
    Ok(())
}

fn main() -> Result<()> {
    env_logger::init();

    let parser = App::new("dm-unit")
        .version("0")
        .about("Unit test framework for device mapper kernel modules")
        .arg(
            Arg::with_name("KERNEL_DIR")
                .short("k")
                .long("kernel-dir")
                .help("Location of kernel source that contains built kernel modules to be tested.")
                .required(true)
                .value_name("KERNEL_DIR"),
        )
        .arg(
            Arg::with_name("JOBS")
                .short("j")
                .help("Number of tests to run concurrently.")
                .required(false)
                .value_name("JOBS"),
        )
        .arg(
            Arg::with_name("FILTER")
                .short("t")
                .help("regex filter to select which tests to run")
                .value_name("FILTER"),
        )
        .arg(
            Arg::with_name("JIT")
                .long("jit")
                .help("Turn on the experimental jit compiler"),
        );

    let matches = parser.get_matches();
    let kernel_dir = Path::new(matches.value_of("KERNEL_DIR").unwrap());

    let mut runner = TestRunner::new(kernel_dir)?;

    if let Some(pattern) = matches.value_of("FILTER") {
        let rx = Regex::new(pattern)?;
        runner.set_filter(rx);
    }

    if let Some(job_str) = matches.value_of("JOBS") {
        let jobs = job_str
            .to_string()
            .parse::<usize>()
            .expect("couldn't parse jobs");
        runner.set_jobs(jobs);
    }

    if matches.is_present("JIT") {
        runner.set_jit();
    }

    register_tests(&mut runner)?;

    let (pass, fail) = runner.exec()?;

    if fail == 0 {
        println!("All tests passed: {}", pass);
    } else {
        println!(
            "There were failures.\nTotal tests: {}, Pass: {}, Fail: {}",
            pass + fail,
            pass,
            fail
        );
    }

    Ok(())
}

//-------------------------------<|MERGE_RESOLUTION|>--- conflicted
+++ resolved
@@ -6,13 +6,9 @@
 use dm_unit::tests::btree;
 use dm_unit::tests::cache;
 use dm_unit::tests::space_map_disk;
-<<<<<<< HEAD
+use dm_unit::tests::space_map_metadata;
 use dm_unit::tests::thinp;
 use dm_unit::tests::thinp2;
-=======
->>>>>>> 553838b2
-use dm_unit::tests::space_map_metadata;
-use dm_unit::tests::thinp;
 
 use anyhow::Result;
 use clap::{App, Arg};
@@ -28,12 +24,8 @@
     space_map_disk::register_tests(runner)?;
     space_map_metadata::register_tests(runner)?;
     thinp::register_tests(runner)?;
-<<<<<<< HEAD
     thinp2::register_tests(runner)?;
-    
-=======
 
->>>>>>> 553838b2
     Ok(())
 }
 
