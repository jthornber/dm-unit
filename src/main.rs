extern crate dm_unit;
extern crate log;

use dm_unit::test_runner::*;
use dm_unit::tests::block_manager;
use dm_unit::tests::btree;
use dm_unit::tests::space_map_disk;
<<<<<<< HEAD
use dm_unit::tests::thinp;
=======
use dm_unit::tests::space_map_metadata;
>>>>>>> 841ebbc7

use anyhow::Result;
use clap::{App, Arg};
use regex::Regex;
use std::path::Path;

//-------------------------------

fn register_tests(runner: &mut TestRunner) -> Result<()> {
    block_manager::register_tests(runner)?;
<<<<<<< HEAD
    btree::register_tests(runner)?;
    space_map_disk::register_tests(runner)?;
    space_map::register_tests(runner)?;
    thinp::register_tests(runner)?;

=======
    space_map_disk::register_tests(runner)?;
    space_map_metadata::register_tests(runner)?;
>>>>>>> 841ebbc7
    Ok(())
}

fn main() -> Result<()> {
    env_logger::init();

    let parser = App::new("dm-unit")
        .version("0")
        .about("Unit test framework for device mapper kernel modules")
        .arg(
            Arg::with_name("KERNEL_DIR")
                .short("k")
                .long("kernel-dir")
                .help("Location of kernel source that contains built kernel modules to be tested.")
                .required(true)
                .value_name("KERNEL_DIR"),
        )
        .arg(
            Arg::with_name("GDB")
                .long("gdb")
                .help("Listen on a socket for a gdb connection"),
        )
        .arg(
            Arg::with_name("FILTER")
                .short("t")
                .help("regex filter to select which tests to run")
                .value_name("FILTER"),
        );

    let matches = parser.get_matches();
    let kernel_dir = Path::new(matches.value_of("KERNEL_DIR").unwrap());

    let mut runner = TestRunner::new(kernel_dir);
    if let Some(pattern) = matches.value_of("FILTER") {
        let rx = Regex::new(pattern)?;
        runner.set_filter(rx);
    }

    if matches.is_present("GDB") {
        runner.enable_gdb();
    }

    register_tests(&mut runner)?;

    let (pass, fail) = runner.exec()?;

    if fail == 0 {
        println!("All tests passed: {}", pass);
    } else {
        println!(
            "There were failures.\nTotal tests: {}, Pass: {}, Fail: {}",
            pass + fail,
            pass,
            fail
        );
    }

    Ok(())
}

//-------------------------------<|MERGE_RESOLUTION|>--- conflicted
+++ resolved
@@ -5,11 +5,8 @@
 use dm_unit::tests::block_manager;
 use dm_unit::tests::btree;
 use dm_unit::tests::space_map_disk;
-<<<<<<< HEAD
 use dm_unit::tests::thinp;
-=======
 use dm_unit::tests::space_map_metadata;
->>>>>>> 841ebbc7
 
 use anyhow::Result;
 use clap::{App, Arg};
@@ -20,16 +17,11 @@
 
 fn register_tests(runner: &mut TestRunner) -> Result<()> {
     block_manager::register_tests(runner)?;
-<<<<<<< HEAD
     btree::register_tests(runner)?;
     space_map_disk::register_tests(runner)?;
-    space_map::register_tests(runner)?;
+    space_map_metadata::register_tests(runner)?;
     thinp::register_tests(runner)?;
-
-=======
-    space_map_disk::register_tests(runner)?;
-    space_map_metadata::register_tests(runner)?;
->>>>>>> 841ebbc7
+    
     Ok(())
 }
 
